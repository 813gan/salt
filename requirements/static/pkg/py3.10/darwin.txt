--- conflicted
+++ resolved
@@ -20,13 +20,10 @@
     # via -r requirements/darwin.txt
 contextvars==2.4
     # via -r requirements/base.txt
-<<<<<<< HEAD
-cryptography==40.0.2
-=======
 cryptography==41.0.1
->>>>>>> 7a2eeada
     # via
     #   -r requirements/crypto.txt
+    #   -r requirements/darwin.txt
     #   pyopenssl
 distro==1.8.0
     # via -r requirements/base.txt
@@ -85,11 +82,8 @@
     # via cffi
 pycryptodomex==3.9.8
     # via -r requirements/crypto.txt
-<<<<<<< HEAD
 pydantic==1.10.8
     # via inflect
-=======
->>>>>>> 7a2eeada
 pyopenssl==23.2.0
     # via -r requirements/darwin.txt
 python-dateutil==2.8.2
