#
# This file is autogenerated by pip-compile
# To update, run:
#
#    pip-compile --output-file=requirements/static/ci/py3.10/pkgtests.txt requirements/base.txt requirements/static/ci/pkgtests.in requirements/zeromq.txt
#
attrs==23.1.0
    # via
    #   pytest-salt-factories
    #   pytest-shell-utilities
    #   pytest-skip-markers
    #   pytest-system-statistics
autocommand==2.2.2
    # via jaraco.text
certifi==2023.07.22
    # via requests
cffi==1.15.1
    # via cryptography
charset-normalizer==3.1.0
    # via requests
cheroot==10.0.0
    # via cherrypy
cherrypy==18.8.0
    # via -r requirements/static/ci/pkgtests.in
contextvars==2.4
    # via -r requirements/base.txt
cryptography==41.0.3
    # via -r requirements/crypto.txt
distlib==0.3.6
    # via virtualenv
distro==1.8.0
    # via
    #   -r requirements/base.txt
    #   pytest-skip-markers
docker==6.1.3
    # via -r requirements/static/ci/pkgtests.in
exceptiongroup==1.1.1
    # via pytest
filelock==3.12.1
    # via virtualenv
idna==3.4
    # via requests
immutables==0.15
    # via contextvars
inflect==6.0.4
    # via jaraco.text
iniconfig==2.0.0
    # via pytest
jaraco.collections==4.2.0
    # via cherrypy
jaraco.context==4.3.0
    # via jaraco.text
jaraco.functools==3.7.0
    # via
    #   cheroot
    #   jaraco.text
    #   tempora
jaraco.text==3.11.1
    # via jaraco.collections
jinja2==3.1.2
    # via -r requirements/base.txt
jmespath==1.0.1
    # via -r requirements/base.txt
looseversion==1.2.0
    # via -r requirements/base.txt
markupsafe==2.1.3
    # via
    #   -r requirements/base.txt
    #   jinja2
more-itertools==9.1.0
    # via
    #   cheroot
    #   cherrypy
    #   jaraco.functools
    #   jaraco.text
msgpack==1.0.5
    # via
    #   -r requirements/base.txt
    #   pytest-salt-factories
packaging==23.1
    # via
    #   -r requirements/base.txt
    #   docker
    #   pytest
platformdirs==3.5.3
    # via virtualenv
pluggy==1.0.0
    # via pytest
portend==3.1.0
    # via cherrypy
psutil==5.9.5
    # via
    #   -r requirements/base.txt
    #   pytest-salt-factories
    #   pytest-shell-utilities
    #   pytest-system-statistics
pycparser==2.21
    # via cffi
pycryptodomex==3.9.8
    # via -r requirements/crypto.txt
pydantic==1.10.9
    # via inflect
pytest-helpers-namespace==2021.12.29
    # via
    #   pytest-salt-factories
    #   pytest-shell-utilities
pytest-salt-factories==1.0.0rc17
    # via -r requirements/static/ci/pkgtests.in
pytest-shell-utilities==1.8.0
    # via pytest-salt-factories
pytest-skip-markers==1.4.1
    # via
    #   pytest-salt-factories
    #   pytest-shell-utilities
    #   pytest-system-statistics
pytest-system-statistics==1.0.2
    # via pytest-salt-factories
pytest-tempdir==2019.10.12
    # via pytest-salt-factories
pytest==7.3.2
    # via
    #   pytest-helpers-namespace
    #   pytest-salt-factories
    #   pytest-shell-utilities
    #   pytest-skip-markers
    #   pytest-system-statistics
    #   pytest-tempdir
pytz==2023.3
    # via tempora
pyyaml==6.0.1
    # via -r requirements/base.txt
pyzmq==25.1.0
    # via
    #   -r requirements/zeromq.txt
    #   pytest-salt-factories
requests==2.31.0
    # via
    #   -r requirements/base.txt
    #   docker
tempora==5.3.0
    # via portend
tomli==2.0.1
    # via pytest
tornado==6.3.2
    # via -r requirements/base.txt
typing-extensions==4.6.3
    # via
    #   pydantic
    #   pytest-shell-utilities
    #   pytest-system-statistics
<<<<<<< HEAD
urllib3==2.0.3
    # via
    #   docker
    #   requests
virtualenv==20.23.0
=======
urllib3==1.26.14
    # via
    #   docker
    #   requests
virtualenv==20.17.1
>>>>>>> 070774f3
    # via pytest-salt-factories
websocket-client==1.5.3
    # via docker
zc.lockfile==3.0.post1
    # via cherrypy

# The following packages are considered to be unsafe in a requirements file:
# setuptools<|MERGE_RESOLUTION|>--- conflicted
+++ resolved
@@ -82,7 +82,7 @@
     #   -r requirements/base.txt
     #   docker
     #   pytest
-platformdirs==3.5.3
+platformdirs==2.6.2
     # via virtualenv
 pluggy==1.0.0
     # via pytest
@@ -148,21 +148,13 @@
     #   pydantic
     #   pytest-shell-utilities
     #   pytest-system-statistics
-<<<<<<< HEAD
-urllib3==2.0.3
+urllib3==1.26.14
     # via
     #   docker
     #   requests
 virtualenv==20.23.0
-=======
-urllib3==1.26.14
-    # via
-    #   docker
-    #   requests
-virtualenv==20.17.1
->>>>>>> 070774f3
     # via pytest-salt-factories
-websocket-client==1.5.3
+websocket-client==0.40.0
     # via docker
 zc.lockfile==3.0.post1
     # via cherrypy
