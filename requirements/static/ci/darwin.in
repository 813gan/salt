--- conflicted
+++ resolved
@@ -1,16 +1,8 @@
 # This is a compilation of requirements installed on salt-jenkins git.salt state run
-# XXX: Temporarily do not install pylxd.
-# pylxd(or likely ws4py) will cause the test suite to hang at the finish line under runtests.py
-# pylxd>=2.2.5
 
 --constraint=../pkg/py{py_version}/{platform}.txt
 
-<<<<<<< HEAD
-pygit2>=1.2.0
-=======
-yamlordereddictloader
 pygit2>=1.10.1
->>>>>>> 90fe04b3
 yamllint
 mercurial
 hglib