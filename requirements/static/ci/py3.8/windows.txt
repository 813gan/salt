#
# This file is autogenerated by pip-compile
# To update, run:
#
#    pip-compile --no-emit-index-url --output-file=requirements/static/ci/py3.8/windows.txt requirements/pytest.txt requirements/static/ci/common.in requirements/static/ci/windows.in requirements/static/pkg/windows.in requirements/windows.txt
#
aiohttp==3.8.5
    # via etcd3-py
aiosignal==1.2.0
    # via aiohttp
async-timeout==4.0.2
    # via aiohttp
attrs==23.1.0
    # via
    #   aiohttp
    #   jsonschema
    #   pytest
    #   pytest-salt-factories
    #   pytest-shell-utilities
    #   pytest-skip-markers
    #   pytest-system-statistics
backports.entry-points-selectable==1.1.0
    # via virtualenv
bcrypt==4.0.1
<<<<<<< HEAD
    # via -r requirements/static/ci/common.in
=======
    # via passlib
>>>>>>> e37fbda4
boto3==1.21.46
    # via
    #   -r requirements/static/ci/common.in
    #   moto
boto==2.49.0
    # via -r requirements/static/ci/common.in
botocore==1.24.46
    # via
    #   boto3
    #   moto
    #   s3transfer
cachetools==3.1.0
    # via google-auth
cassandra-driver==3.23.0
    # via -r requirements/static/ci/common.in
certifi==2023.07.22
    # via
    #   -c requirements/static/ci/../pkg/py3.8/windows.txt
    #   -r requirements/static/ci/common.in
    #   -r requirements/windows.txt
    #   kubernetes
    #   requests
cffi==1.14.6
    # via
    #   -c requirements/static/ci/../pkg/py3.8/windows.txt
    #   -r requirements/static/ci/common.in
    #   -r requirements/windows.txt
    #   clr-loader
    #   cryptography
    #   pygit2
    #   pynacl
charset-normalizer==3.2.0
    # via
    #   -c requirements/static/ci/../pkg/py3.8/windows.txt
    #   aiohttp
    #   requests
cheetah3==3.2.6.post2
    # via -r requirements/static/ci/common.in
cheroot==8.5.2
    # via
    #   -c requirements/static/ci/../pkg/py3.8/windows.txt
    #   cherrypy
cherrypy==18.6.1
    # via
    #   -c requirements/static/ci/../pkg/py3.8/windows.txt
    #   -r requirements/static/ci/common.in
    #   -r requirements/windows.txt
click==7.1.2
    # via geomet
clr-loader==0.2.4
    # via
    #   -c requirements/static/ci/../pkg/py3.8/windows.txt
    #   pythonnet
clustershell==1.8.3
    # via -r requirements/static/ci/common.in
colorama==0.4.1
    # via pytest
contextvars==2.4
<<<<<<< HEAD
=======
    # via -r requirements/base.txt
cryptography==41.0.4
>>>>>>> e37fbda4
    # via
    #   -c requirements/static/ci/../pkg/py3.8/windows.txt
    #   -r requirements/base.txt
cryptography==41.0.4
    # via
    #   -c requirements/static/ci/../pkg/py3.8/windows.txt
    #   -r requirements/windows.txt
    #   etcd3-py
    #   moto
    #   pyopenssl
    #   requests-ntlm
distlib==0.3.2
    # via virtualenv
distro==1.5.0
    # via
    #   -c requirements/static/ci/../pkg/py3.8/windows.txt
    #   -r requirements/base.txt
    #   pytest-skip-markers
dmidecode==0.9.0
    # via -r requirements/static/ci/windows.in
dnspython==1.16.0
    # via
    #   -r requirements/static/ci/common.in
    #   python-etcd
docker==6.1.3
<<<<<<< HEAD
    # via -r requirements/pytest.txt
=======
    # via -r requirements/static/ci/common.in
>>>>>>> e37fbda4
etcd3-py==0.1.6
    # via -r requirements/static/ci/common.in
exceptiongroup==1.0.4
    # via pytest
filelock==3.0.12
    # via virtualenv
flaky==3.7.0
    # via -r requirements/pytest.txt
frozenlist==1.3.0
    # via
    #   aiohttp
    #   aiosignal
genshi==0.7.5
    # via -r requirements/static/ci/common.in
geomet==0.1.2
    # via cassandra-driver
gitdb==4.0.7
<<<<<<< HEAD
=======
    # via gitpython
gitpython==3.1.37
>>>>>>> e37fbda4
    # via
    #   -c requirements/static/ci/../pkg/py3.8/windows.txt
    #   gitpython
gitpython==3.1.35
    # via
    #   -c requirements/static/ci/../pkg/py3.8/windows.txt
    #   -r requirements/static/ci/common.in
    #   -r requirements/windows.txt
google-auth==1.6.3
    # via kubernetes
idna==2.8
    # via
    #   -c requirements/static/ci/../pkg/py3.8/windows.txt
    #   etcd3-py
    #   requests
    #   yarl
immutables==0.15
    # via
    #   -c requirements/static/ci/../pkg/py3.8/windows.txt
    #   contextvars
importlib-metadata==4.6.4
    # via
    #   -c requirements/static/ci/../pkg/py3.8/windows.txt
    #   -r requirements/windows.txt
iniconfig==1.0.1
    # via pytest
ioloop==0.1a0
    # via
    #   -c requirements/static/ci/../pkg/py3.8/windows.txt
    #   -r requirements/windows.txt
ipaddress==1.0.22
    # via kubernetes
jaraco.classes==3.2.1
    # via
    #   -c requirements/static/ci/../pkg/py3.8/windows.txt
    #   jaraco.collections
jaraco.collections==3.3.0
    # via
    #   -c requirements/static/ci/../pkg/py3.8/windows.txt
    #   cherrypy
jaraco.functools==2.0
    # via
    #   -c requirements/static/ci/../pkg/py3.8/windows.txt
    #   cheroot
    #   jaraco.text
    #   tempora
jaraco.text==3.5.0
    # via
    #   -c requirements/static/ci/../pkg/py3.8/windows.txt
    #   jaraco.collections
jinja2==3.1.2
    # via
    #   -c requirements/static/ci/../pkg/py3.8/windows.txt
    #   -r requirements/base.txt
    #   moto
jmespath==1.0.1
    # via
    #   -c requirements/static/ci/../pkg/py3.8/windows.txt
    #   -r requirements/base.txt
    #   -r requirements/static/ci/common.in
    #   boto3
    #   botocore
jsonschema==3.2.0
    # via -r requirements/static/ci/common.in
keyring==5.7.1
    # via -r requirements/static/ci/common.in
kubernetes==3.0.0
    # via -r requirements/static/ci/common.in
looseversion==1.0.2
    # via
    #   -c requirements/static/ci/../pkg/py3.8/windows.txt
    #   -r requirements/base.txt
lxml==4.9.1
    # via
    #   -c requirements/static/ci/../pkg/py3.8/windows.txt
    #   -r requirements/windows.txt
mako==1.2.2
    # via -r requirements/static/ci/common.in
markupsafe==2.1.2
    # via
    #   -c requirements/static/ci/../pkg/py3.8/windows.txt
    #   -r requirements/base.txt
    #   jinja2
    #   mako
    #   moto
    #   werkzeug
mock==5.1.0
    # via -r requirements/pytest.txt
more-itertools==8.2.0
    # via
    #   -c requirements/static/ci/../pkg/py3.8/windows.txt
    #   -r requirements/pytest.txt
    #   cheroot
    #   cherrypy
    #   jaraco.classes
    #   jaraco.functools
moto==3.0.1
    # via -r requirements/static/ci/common.in
msgpack==1.0.2
    # via
    #   -c requirements/static/ci/../pkg/py3.8/windows.txt
    #   -r requirements/base.txt
    #   pytest-salt-factories
multidict==6.0.2
    # via
    #   aiohttp
    #   yarl
ntlm-auth==1.5.0
    # via requests-ntlm
packaging==22.0
    # via
    #   -c requirements/static/ci/../pkg/py3.8/windows.txt
    #   -r requirements/base.txt
    #   docker
    #   pytest
passlib==1.7.4
    # via -r requirements/static/ci/common.in
patch==1.16
    # via -r requirements/static/ci/windows.in
pathspec==0.9.0
    # via yamllint
pathtools==0.1.2
    # via watchdog
platformdirs==2.2.0
    # via virtualenv
pluggy==0.13.0
    # via pytest
portend==2.6
    # via
    #   -c requirements/static/ci/../pkg/py3.8/windows.txt
    #   cherrypy
psutil==5.8.0
    # via
    #   -c requirements/static/ci/../pkg/py3.8/windows.txt
    #   -r requirements/base.txt
    #   pytest-salt-factories
    #   pytest-shell-utilities
    #   pytest-system-statistics
pyasn1-modules==0.2.4
    # via google-auth
pyasn1==0.4.8
    # via
    #   -c requirements/static/ci/../pkg/py3.8/windows.txt
    #   -r requirements/windows.txt
    #   pyasn1-modules
    #   rsa
pycparser==2.21
    # via
    #   -c requirements/static/ci/../pkg/py3.8/windows.txt
    #   -r requirements/windows.txt
    #   cffi
pycryptodomex==3.10.1
<<<<<<< HEAD
    # via
    #   -c requirements/static/ci/../pkg/py3.8/windows.txt
    #   -r requirements/crypto.txt
=======
    # via -r requirements/crypto.txt
>>>>>>> e37fbda4
pygit2==1.9.1
    # via -r requirements/static/ci/windows.in
pymssql==2.2.1
    # via
    #   -c requirements/static/ci/../pkg/py3.8/windows.txt
    #   -r requirements/windows.txt
pymysql==1.0.2
    # via
    #   -c requirements/static/ci/../pkg/py3.8/windows.txt
    #   -r requirements/windows.txt
pynacl==1.5.0
    # via -r requirements/static/ci/common.in
pyopenssl==23.2.0
    # via
    #   -c requirements/static/ci/../pkg/py3.8/windows.txt
    #   -r requirements/windows.txt
    #   etcd3-py
pyrsistent==0.17.3
    # via jsonschema
pytest-custom-exit-code==0.3.0
    # via -r requirements/pytest.txt
pytest-helpers-namespace==2021.4.29
    # via
    #   -r requirements/pytest.txt
    #   pytest-salt-factories
    #   pytest-shell-utilities
pytest-httpserver==1.0.4
    # via -r requirements/pytest.txt
pytest-salt-factories==1.0.0rc27
    # via -r requirements/pytest.txt
pytest-shell-utilities==1.8.0
    # via pytest-salt-factories
pytest-skip-markers==1.4.1
    # via
    #   pytest-salt-factories
    #   pytest-shell-utilities
    #   pytest-system-statistics
pytest-subtests==0.4.0
    # via -r requirements/pytest.txt
pytest-system-statistics==1.0.2
    # via pytest-salt-factories
pytest-timeout==1.4.2
    # via -r requirements/pytest.txt
pytest==7.2.0
    # via
    #   -r requirements/pytest.txt
    #   pytest-custom-exit-code
    #   pytest-helpers-namespace
    #   pytest-salt-factories
    #   pytest-shell-utilities
    #   pytest-skip-markers
    #   pytest-subtests
    #   pytest-system-statistics
    #   pytest-timeout
python-dateutil==2.8.1
    # via
    #   -c requirements/static/ci/../pkg/py3.8/windows.txt
    #   -r requirements/windows.txt
    #   botocore
    #   kubernetes
    #   moto
python-etcd==0.4.5
    # via -r requirements/static/ci/common.in
python-gnupg==0.4.8
    # via
    #   -c requirements/static/ci/../pkg/py3.8/windows.txt
    #   -r requirements/windows.txt
pythonnet==3.0.1
    # via
    #   -c requirements/static/ci/../pkg/py3.8/windows.txt
    #   -r requirements/windows.txt
pytz==2022.1
    # via
    #   -c requirements/static/ci/../pkg/py3.8/windows.txt
    #   moto
    #   tempora
pyvmomi==6.7.1.2018.12
    # via -r requirements/static/ci/common.in
pywin32==305
    # via
    #   -c requirements/static/ci/../pkg/py3.8/windows.txt
    #   -r requirements/windows.txt
    #   cherrypy
    #   docker
    #   pytest-skip-markers
    #   wmi
pywinrm==0.4.1
    # via -r requirements/static/ci/windows.in
pyyaml==6.0.1
    # via
    #   -c requirements/static/ci/../pkg/py3.8/windows.txt
    #   -r requirements/base.txt
    #   clustershell
    #   kubernetes
    #   pytest-salt-factories
    #   yamllint
pyzmq==25.0.2 ; sys_platform == "win32"
    # via
    #   -c requirements/static/ci/../pkg/py3.8/windows.txt
    #   -r requirements/zeromq.txt
    #   pytest-salt-factories
requests-ntlm==1.1.0
    # via pywinrm
requests==2.31.0
    # via
    #   -c requirements/static/ci/../pkg/py3.8/windows.txt
    #   -r requirements/base.txt
    #   -r requirements/static/ci/common.in
    #   -r requirements/windows.txt
    #   docker
    #   etcd3-py
    #   kubernetes
    #   moto
    #   pyvmomi
    #   pywinrm
    #   requests-ntlm
    #   responses
responses==0.10.6
    # via moto
rfc3987==1.3.8
    # via -r requirements/static/ci/common.in
rsa==4.7.2
    # via google-auth
s3transfer==0.5.2
    # via boto3
sed==0.3.1
    # via -r requirements/static/ci/windows.in
semantic-version==2.9.0
    # via etcd3-py
setproctitle==1.3.2
    # via
    #   -c requirements/static/ci/../pkg/py3.8/windows.txt
    #   -r requirements/windows.txt
six==1.15.0
    # via
    #   -c requirements/static/ci/../pkg/py3.8/windows.txt
    #   cassandra-driver
    #   cheroot
    #   etcd3-py
    #   genshi
    #   geomet
    #   google-auth
    #   jsonschema
    #   kubernetes
    #   python-dateutil
    #   pyvmomi
    #   pywinrm
    #   responses
    #   virtualenv
    #   websocket-client
smmap==4.0.0
    # via
    #   -c requirements/static/ci/../pkg/py3.8/windows.txt
    #   gitdb
sqlparse==0.4.4
    # via -r requirements/static/ci/common.in
strict-rfc3339==0.7
    # via -r requirements/static/ci/common.in
tempora==4.1.1
    # via
    #   -c requirements/static/ci/../pkg/py3.8/windows.txt
    #   portend
timelib==0.2.5
    # via
    #   -c requirements/static/ci/../pkg/py3.8/windows.txt
    #   -r requirements/windows.txt
toml==0.10.2
    # via -r requirements/static/ci/common.in
tomli==2.0.1
    # via pytest
typing-extensions==4.2.0
    # via
    #   pytest-shell-utilities
    #   pytest-system-statistics
urllib3==1.26.17
    # via
    #   -c requirements/static/ci/../pkg/py3.8/windows.txt
    #   -r requirements/windows.txt
    #   botocore
    #   docker
    #   kubernetes
    #   python-etcd
    #   requests
virtualenv==20.7.2
    # via
    #   -r requirements/static/ci/common.in
    #   pytest-salt-factories
watchdog==0.10.3
    # via -r requirements/static/ci/common.in
websocket-client==0.40.0
    # via
    #   docker
    #   kubernetes
wempy==0.2.1
    # via -r requirements/static/ci/common.in
werkzeug==2.2.3
    # via
    #   moto
    #   pytest-httpserver
wheel==0.38.4
    # via
    #   -c requirements/static/ci/../pkg/py3.8/windows.txt
    #   -r requirements/windows.txt
wmi==1.5.1
    # via
    #   -c requirements/static/ci/../pkg/py3.8/windows.txt
    #   -r requirements/windows.txt
xmltodict==0.12.0
    # via
    #   moto
    #   pywinrm
yamllint==1.26.3
    # via -r requirements/static/ci/windows.in
yarl==1.7.2
    # via aiohttp
zc.lockfile==2.0
    # via
    #   -c requirements/static/ci/../pkg/py3.8/windows.txt
    #   cherrypy
zipp==3.5.0
    # via
    #   -c requirements/static/ci/../pkg/py3.8/windows.txt
    #   importlib-metadata

# The following packages are considered to be unsafe in a requirements file:
# setuptools<|MERGE_RESOLUTION|>--- conflicted
+++ resolved
@@ -22,11 +22,7 @@
 backports.entry-points-selectable==1.1.0
     # via virtualenv
 bcrypt==4.0.1
-<<<<<<< HEAD
-    # via -r requirements/static/ci/common.in
-=======
-    # via passlib
->>>>>>> e37fbda4
+    # via -r requirements/static/ci/common.in
 boto3==1.21.46
     # via
     #   -r requirements/static/ci/common.in
@@ -85,11 +81,6 @@
 colorama==0.4.1
     # via pytest
 contextvars==2.4
-<<<<<<< HEAD
-=======
-    # via -r requirements/base.txt
-cryptography==41.0.4
->>>>>>> e37fbda4
     # via
     #   -c requirements/static/ci/../pkg/py3.8/windows.txt
     #   -r requirements/base.txt
@@ -115,11 +106,9 @@
     #   -r requirements/static/ci/common.in
     #   python-etcd
 docker==6.1.3
-<<<<<<< HEAD
-    # via -r requirements/pytest.txt
-=======
-    # via -r requirements/static/ci/common.in
->>>>>>> e37fbda4
+    # via
+    #   -r requirements/pytest.txt
+    #   -r requirements/static/ci/common.in
 etcd3-py==0.1.6
     # via -r requirements/static/ci/common.in
 exceptiongroup==1.0.4
@@ -137,22 +126,17 @@
 geomet==0.1.2
     # via cassandra-driver
 gitdb==4.0.7
-<<<<<<< HEAD
-=======
-    # via gitpython
+    # via
+    #   -c requirements/static/ci/../pkg/py3.8/windows.txt
+    #   gitpython
 gitpython==3.1.37
->>>>>>> e37fbda4
-    # via
-    #   -c requirements/static/ci/../pkg/py3.8/windows.txt
-    #   gitpython
-gitpython==3.1.35
-    # via
-    #   -c requirements/static/ci/../pkg/py3.8/windows.txt
-    #   -r requirements/static/ci/common.in
-    #   -r requirements/windows.txt
-google-auth==1.6.3
+    # via
+    #   -c requirements/static/ci/../pkg/py3.8/windows.txt
+    #   -r requirements/static/ci/common.in
+    #   -r requirements/windows.txt
+google-auth==2.1.0
     # via kubernetes
-idna==2.8
+idna==3.2
     # via
     #   -c requirements/static/ci/../pkg/py3.8/windows.txt
     #   etcd3-py
@@ -294,13 +278,9 @@
     #   -r requirements/windows.txt
     #   cffi
 pycryptodomex==3.10.1
-<<<<<<< HEAD
     # via
     #   -c requirements/static/ci/../pkg/py3.8/windows.txt
     #   -r requirements/crypto.txt
-=======
-    # via -r requirements/crypto.txt
->>>>>>> e37fbda4
 pygit2==1.9.1
     # via -r requirements/static/ci/windows.in
 pymssql==2.2.1
@@ -442,7 +422,6 @@
     #   etcd3-py
     #   genshi
     #   geomet
-    #   google-auth
     #   jsonschema
     #   kubernetes
     #   python-dateutil
@@ -475,7 +454,7 @@
     # via
     #   pytest-shell-utilities
     #   pytest-system-statistics
-urllib3==1.26.17
+urllib3==1.26.18
     # via
     #   -c requirements/static/ci/../pkg/py3.8/windows.txt
     #   -r requirements/windows.txt
