--- conflicted
+++ resolved
@@ -588,10 +588,7 @@
     #   -c requirements/static/ci/../pkg/py3.8/linux.txt
     #   botocore
     #   docker
-<<<<<<< HEAD
     #   google-auth
-=======
->>>>>>> 070774f3
     #   kubernetes
     #   python-etcd
     #   requests
@@ -624,7 +621,7 @@
     # via junos-eznc
 yarl==1.9.2
     # via aiohttp
-zc.lockfile==1.4
+zc.lockfile==3.0.post1
     # via
     #   -c requirements/static/ci/../pkg/py3.8/linux.txt
     #   cherrypy
