#
# This file is autogenerated by pip-compile
# To update, run:
#
#    pip-compile --no-emit-index-url --output-file=requirements/static/ci/py3.9/linux.txt requirements/base.txt requirements/pytest.txt requirements/static/ci/common.in requirements/static/ci/linux.in requirements/static/pkg/linux.in requirements/zeromq.txt
#
aiohttp-retry==2.8.3
    # via twilio
aiohttp==3.8.5
    # via
    #   aiohttp-retry
    #   etcd3-py
    #   twilio
aiosignal==1.3.1
    # via aiohttp
ansible-core==2.15.0
    # via ansible
ansible==8.0.0 ; python_version >= "3.9"
    # via -r requirements/static/ci/linux.in
anyio==3.7.0
    # via httpcore
apache-libcloud==3.7.0 ; sys_platform != "win32"
    # via -r requirements/static/ci/common.in
asn1crypto==1.5.1
    # via
    #   certvalidator
    #   oscrypto
async-timeout==4.0.2
    # via aiohttp
attrs==23.1.0
    # via
    #   aiohttp
    #   jsonschema
    #   pytest-salt-factories
    #   pytest-shell-utilities
    #   pytest-skip-markers
    #   pytest-subtests
    #   pytest-system-statistics
autocommand==2.2.2
    # via
    #   -c requirements/static/ci/../pkg/py3.9/linux.txt
    #   jaraco.text
bcrypt==4.0.1
    # via
    #   -r requirements/static/ci/common.in
    #   paramiko
<<<<<<< HEAD
boto3==1.26.152
=======
    #   passlib
boto3==1.21.46
>>>>>>> a094e78f
    # via
    #   -r requirements/static/ci/common.in
    #   moto
boto==2.49.0
    # via -r requirements/static/ci/common.in
botocore==1.29.152
    # via
    #   boto3
    #   moto
    #   s3transfer
cachetools==5.3.1
    # via google-auth
cassandra-driver==3.28.0
    # via -r requirements/static/ci/common.in
certifi==2023.07.22
    # via
    #   -c requirements/static/ci/../pkg/py3.9/linux.txt
    #   -r requirements/static/ci/common.in
    #   httpcore
    #   httpx
    #   kubernetes
    #   requests
certvalidator==0.11.1
    # via vcert
cffi==1.15.1
    # via
    #   -c requirements/static/ci/../pkg/py3.9/linux.txt
    #   -r requirements/static/ci/common.in
    #   cryptography
    #   napalm
    #   pygit2
    #   pynacl
charset-normalizer==3.2.0
    # via
    #   -c requirements/static/ci/../pkg/py3.9/linux.txt
    #   aiohttp
    #   requests
cheetah3==3.2.6.post1
    # via -r requirements/static/ci/common.in
cheroot==10.0.0
    # via
    #   -c requirements/static/ci/../pkg/py3.9/linux.txt
    #   cherrypy
cherrypy==18.8.0
    # via
    #   -c requirements/static/ci/../pkg/py3.9/linux.txt
    #   -r requirements/static/ci/common.in
    #   -r requirements/static/pkg/linux.in
click==8.1.3
    # via geomet
clustershell==1.9.1
    # via -r requirements/static/ci/common.in
contextvars==2.4
    # via
    #   -c requirements/static/ci/../pkg/py3.9/linux.txt
    #   -r requirements/base.txt
croniter==1.3.15 ; sys_platform != "win32"
    # via -r requirements/static/ci/common.in
cryptography==41.0.3
    # via
    #   -c requirements/static/ci/../pkg/py3.9/linux.txt
    #   -r requirements/crypto.txt
    #   -r requirements/static/pkg/linux.in
    #   ansible-core
    #   etcd3-py
    #   moto
    #   paramiko
    #   pyopenssl
    #   vcert
distlib==0.3.6
    # via virtualenv
distro==1.8.0
    # via
    #   -c requirements/static/ci/../pkg/py3.9/linux.txt
    #   -r requirements/base.txt
    #   pytest-skip-markers
dnspython==2.3.0
    # via
    #   -r requirements/static/ci/common.in
    #   python-etcd
<<<<<<< HEAD
docker==6.1.3
    # via -r requirements/pytest.txt
=======
docker==5.0.3
    # via
    #   -r requirements/static/ci/common.in
    #   pytest-salt-factories
>>>>>>> a094e78f
etcd3-py==0.1.6
    # via -r requirements/static/ci/common.in
exceptiongroup==1.1.1
    # via
    #   anyio
    #   pytest
filelock==3.12.1
    # via virtualenv
flaky==3.7.0
    # via -r requirements/pytest.txt
frozenlist==1.3.3
    # via
    #   aiohttp
    #   aiosignal
future==0.18.3
    # via
    #   napalm
    #   textfsm
genshi==0.7.7
    # via -r requirements/static/ci/common.in
geomet==0.2.1.post1
    # via cassandra-driver
gitdb==4.0.10
    # via gitpython
<<<<<<< HEAD
gitpython==3.1.32
=======
gitpython==3.1.35
>>>>>>> a094e78f
    # via -r requirements/static/ci/common.in
google-auth==2.19.1
    # via kubernetes
h11==0.14.0
    # via httpcore
hglib==2.6.2
    # via -r requirements/static/ci/linux.in
httpcore==0.17.2
    # via httpx
httpx==0.24.1
    # via python-telegram-bot
idna==3.4
    # via
    #   -c requirements/static/ci/../pkg/py3.9/linux.txt
    #   anyio
    #   etcd3-py
    #   httpx
    #   requests
    #   yarl
immutables==0.15
    # via
    #   -c requirements/static/ci/../pkg/py3.9/linux.txt
    #   contextvars
importlib-metadata==6.6.0
    # via
    #   -c requirements/static/ci/../pkg/py3.9/linux.txt
    #   -r requirements/static/pkg/linux.in
importlib-resources==5.0.7
    # via ansible-core
inflect==6.0.4
    # via
    #   -c requirements/static/ci/../pkg/py3.9/linux.txt
    #   jaraco.text
iniconfig==2.0.0
    # via pytest
ipaddress==1.0.23
    # via kubernetes
jaraco.collections==4.1.0
    # via
    #   -c requirements/static/ci/../pkg/py3.9/linux.txt
    #   cherrypy
jaraco.context==4.3.0
    # via
    #   -c requirements/static/ci/../pkg/py3.9/linux.txt
    #   jaraco.text
jaraco.functools==3.7.0
    # via
    #   -c requirements/static/ci/../pkg/py3.9/linux.txt
    #   cheroot
    #   jaraco.text
    #   tempora
jaraco.text==3.11.1
    # via
    #   -c requirements/static/ci/../pkg/py3.9/linux.txt
    #   jaraco.collections
jinja2==3.1.2
    # via
    #   -c requirements/static/ci/../pkg/py3.9/linux.txt
    #   -r requirements/base.txt
    #   ansible-core
    #   junos-eznc
    #   moto
    #   napalm
jmespath==1.0.1
    # via
    #   -c requirements/static/ci/../pkg/py3.9/linux.txt
    #   -r requirements/base.txt
    #   -r requirements/static/ci/common.in
    #   boto3
    #   botocore
jsonschema==3.2.0
    # via -r requirements/static/ci/common.in
junit-xml==1.9
    # via -r requirements/static/ci/common.in
junos-eznc==2.6.7 ; sys_platform != "win32"
    # via
    #   -r requirements/static/ci/common.in
    #   napalm
jxmlease==1.0.3 ; sys_platform != "win32"
    # via -r requirements/static/ci/common.in
kazoo==2.9.0 ; sys_platform != "win32" and sys_platform != "darwin"
    # via -r requirements/static/ci/common.in
keyring==5.7.1
    # via -r requirements/static/ci/common.in
kubernetes==3.0.0
    # via -r requirements/static/ci/common.in
libnacl==1.8.0 ; sys_platform != "win32" and sys_platform != "darwin"
    # via -r requirements/static/ci/common.in
looseversion==1.2.0
    # via
    #   -c requirements/static/ci/../pkg/py3.9/linux.txt
    #   -r requirements/base.txt
lxml==4.9.2
    # via
    #   junos-eznc
    #   napalm
    #   ncclient
    #   xmldiff
mako==1.2.4
    # via -r requirements/static/ci/common.in
markupsafe==2.1.2
    # via
    #   -c requirements/static/ci/../pkg/py3.9/linux.txt
    #   -r requirements/base.txt
    #   jinja2
    #   mako
    #   werkzeug
mercurial==6.4.4
    # via -r requirements/static/ci/linux.in
mock==5.0.2
    # via -r requirements/pytest.txt
more-itertools==9.1.0
    # via
    #   -c requirements/static/ci/../pkg/py3.9/linux.txt
    #   cheroot
    #   cherrypy
    #   jaraco.functools
<<<<<<< HEAD
    #   jaraco.text
moto==4.1.11
=======
moto==3.0.1
>>>>>>> a094e78f
    # via -r requirements/static/ci/common.in
msgpack==1.0.5
    # via
    #   -c requirements/static/ci/../pkg/py3.9/linux.txt
    #   -r requirements/base.txt
    #   pytest-salt-factories
multidict==6.0.4
    # via
    #   aiohttp
    #   yarl
<<<<<<< HEAD
napalm==4.1.0 ; sys_platform != "win32"
=======
napalm==3.1.0 ; sys_platform != "win32" and python_version < "3.10"
>>>>>>> a094e78f
    # via -r requirements/static/ci/common.in
ncclient==0.6.13
    # via
    #   junos-eznc
    #   napalm
netaddr==0.8.0
    # via
    #   junos-eznc
    #   napalm
    #   pyeapi
netmiko==4.2.0
    # via napalm
netutils==1.4.1
    # via napalm
ntc-templates==3.4.0
    # via netmiko
oscrypto==1.3.0
    # via certvalidator
packaging==23.1
    # via
    #   -c requirements/static/ci/../pkg/py3.9/linux.txt
    #   -r requirements/base.txt
    #   ansible-core
    #   docker
    #   pytest
paramiko==3.2.0 ; sys_platform != "win32" and sys_platform != "darwin"
    # via
    #   -r requirements/static/ci/common.in
    #   junos-eznc
    #   napalm
    #   ncclient
    #   netmiko
    #   scp
passlib==1.7.4
    # via -r requirements/static/ci/common.in
pathspec==0.11.1
    # via yamllint
platformdirs==3.5.3
    # via virtualenv
pluggy==1.0.0
    # via pytest
portend==3.1.0
    # via
    #   -c requirements/static/ci/../pkg/py3.9/linux.txt
    #   cherrypy
psutil==5.9.5
    # via
    #   -c requirements/static/ci/../pkg/py3.9/linux.txt
    #   -r requirements/base.txt
    #   pytest-salt-factories
    #   pytest-shell-utilities
    #   pytest-system-statistics
pyasn1-modules==0.3.0
    # via google-auth
pyasn1==0.5.0
    # via
    #   pyasn1-modules
    #   rsa
pycparser==2.21
    # via
    #   -c requirements/static/ci/../pkg/py3.9/linux.txt
    #   cffi
pycryptodomex==3.9.8
    # via
    #   -c requirements/static/ci/../pkg/py3.9/linux.txt
    #   -r requirements/crypto.txt
pydantic==1.10.8
    # via
    #   -c requirements/static/ci/../pkg/py3.9/linux.txt
    #   inflect
pyeapi==1.0.0
    # via napalm
pygit2==1.12.1 ; python_version >= "3.8"
    # via -r requirements/static/ci/linux.in
pyiface==0.0.11
    # via -r requirements/static/ci/linux.in
pyinotify==0.9.6 ; sys_platform != "win32" and sys_platform != "darwin" and platform_system != "openbsd"
    # via -r requirements/static/ci/common.in
<<<<<<< HEAD
pyjwt==2.7.0
    # via twilio
pymysql==1.0.3
=======
pyjwt==2.4.0
    # via
    #   adal
    #   twilio
pymysql==1.0.2
>>>>>>> a094e78f
    # via -r requirements/static/ci/linux.in
pynacl==1.5.0
    # via
    #   -r requirements/static/ci/common.in
    #   paramiko
pyopenssl==23.2.0
    # via
    #   -c requirements/static/ci/../pkg/py3.9/linux.txt
    #   -r requirements/static/pkg/linux.in
    #   etcd3-py
pyparsing==3.0.9
    # via junos-eznc
pyrsistent==0.19.3
    # via jsonschema
pyserial==3.5
    # via
    #   junos-eznc
    #   netmiko
pytest-custom-exit-code==0.3.0
    # via -r requirements/pytest.txt
pytest-helpers-namespace==2021.12.29
    # via
    #   -r requirements/pytest.txt
    #   pytest-salt-factories
    #   pytest-shell-utilities
pytest-httpserver==1.0.8
    # via -r requirements/pytest.txt
pytest-salt-factories==1.0.0rc25
    # via -r requirements/pytest.txt
pytest-shell-utilities==1.8.0
    # via pytest-salt-factories
pytest-skip-markers==1.4.1
    # via
    #   pytest-salt-factories
    #   pytest-shell-utilities
    #   pytest-system-statistics
pytest-subtests==0.11.0
    # via -r requirements/pytest.txt
pytest-system-statistics==1.0.2
    # via pytest-salt-factories
pytest-timeout==2.1.0
    # via -r requirements/pytest.txt
<<<<<<< HEAD
pytest==7.3.2
=======
pytest==7.2.0
>>>>>>> a094e78f
    # via
    #   -r requirements/pytest.txt
    #   pytest-custom-exit-code
    #   pytest-helpers-namespace
    #   pytest-salt-factories
    #   pytest-shell-utilities
    #   pytest-skip-markers
    #   pytest-subtests
    #   pytest-system-statistics
    #   pytest-timeout
python-consul==1.1.0
    # via -r requirements/static/ci/linux.in
python-dateutil==2.8.2
    # via
    #   -c requirements/static/ci/../pkg/py3.9/linux.txt
    #   -r requirements/static/pkg/linux.in
    #   botocore
    #   croniter
    #   kubernetes
    #   moto
    #   vcert
python-etcd==0.4.5
    # via -r requirements/static/ci/common.in
<<<<<<< HEAD
python-gnupg==0.5.0
    # via
    #   -c requirements/static/ci/../pkg/py3.9/linux.txt
    #   -r requirements/static/pkg/linux.in
python-telegram-bot==20.3
=======
python-gnupg==0.4.8
    # via -r requirements/static/pkg/linux.in
python-telegram-bot==13.7
>>>>>>> a094e78f
    # via -r requirements/static/ci/linux.in
pytz==2023.3
    # via
    #   -c requirements/static/ci/../pkg/py3.9/linux.txt
    #   tempora
    #   twilio
pyvmomi==8.0.1.0.1
    # via -r requirements/static/ci/common.in
pyyaml==6.0.1
    # via
    #   -c requirements/static/ci/../pkg/py3.9/linux.txt
    #   -r requirements/base.txt
    #   ansible-core
    #   clustershell
    #   junos-eznc
    #   kubernetes
    #   napalm
    #   netmiko
    #   pytest-salt-factories
    #   responses
    #   yamllint
    #   yamlordereddictloader
pyzmq==25.1.0
    # via
    #   -c requirements/static/ci/../pkg/py3.9/linux.txt
    #   -r requirements/zeromq.txt
    #   pytest-salt-factories
redis-py-cluster==2.1.3
    # via -r requirements/static/ci/linux.in
redis==3.5.3
    # via redis-py-cluster
requests==2.31.0
    # via
    #   -c requirements/static/ci/../pkg/py3.9/linux.txt
    #   -r requirements/base.txt
    #   -r requirements/static/ci/common.in
    #   apache-libcloud
    #   docker
    #   etcd3-py
    #   kubernetes
    #   moto
    #   napalm
    #   python-consul
    #   responses
    #   twilio
    #   vcert
resolvelib==1.0.1
    # via ansible-core
responses==0.23.1
    # via moto
rfc3987==1.3.8
    # via -r requirements/static/ci/common.in
rpm-vercmp==0.1.2
    # via
    #   -c requirements/static/ci/../pkg/py3.9/linux.txt
    #   -r requirements/static/pkg/linux.in
rsa==4.9
    # via google-auth
s3transfer==0.6.1
    # via boto3
scp==0.14.5
    # via
    #   junos-eznc
    #   napalm
    #   netmiko
semantic-version==2.10.0
    # via etcd3-py
setproctitle==1.3.2
    # via
    #   -c requirements/static/ci/../pkg/py3.9/linux.txt
    #   -r requirements/static/pkg/linux.in
six==1.16.0
    # via
    #   -c requirements/static/ci/../pkg/py3.9/linux.txt
    #   cassandra-driver
    #   etcd3-py
    #   genshi
    #   geomet
    #   google-auth
    #   jsonschema
    #   junit-xml
    #   junos-eznc
    #   kazoo
    #   kubernetes
    #   ncclient
    #   python-consul
    #   python-dateutil
    #   pyvmomi
    #   textfsm
    #   transitions
    #   vcert
    #   websocket-client
slack-bolt==1.18.0
    # via -r requirements/static/ci/linux.in
slack-sdk==3.21.3
    # via slack-bolt
smmap==5.0.0
    # via gitdb
sniffio==1.3.0
    # via
    #   anyio
    #   httpcore
    #   httpx
sqlparse==0.4.4
    # via -r requirements/static/ci/common.in
strict-rfc3339==0.7
    # via -r requirements/static/ci/common.in
tempora==5.2.2
    # via
    #   -c requirements/static/ci/../pkg/py3.9/linux.txt
    #   portend
textfsm==1.1.3
    # via
    #   napalm
    #   netmiko
    #   ntc-templates
timelib==0.3.0
    # via
    #   -c requirements/static/ci/../pkg/py3.9/linux.txt
    #   -r requirements/static/pkg/linux.in
toml==0.10.2
    # via -r requirements/static/ci/common.in
tomli==2.0.1
    # via pytest
tornado==6.3.2 ; python_version >= "3.8"
    # via
    #   -c requirements/static/ci/../pkg/py3.9/linux.txt
    #   -r requirements/base.txt
transitions==0.9.0
    # via junos-eznc
ttp-templates==0.3.5
    # via napalm
ttp==0.9.4
    # via
    #   napalm
    #   ttp-templates
twilio==8.2.2
    # via -r requirements/static/ci/linux.in
types-pyyaml==6.0.1
    # via responses
typing-extensions==4.6.2
    # via
    #   -c requirements/static/ci/../pkg/py3.9/linux.txt
    #   napalm
    #   pydantic
    #   pytest-shell-utilities
    #   pytest-system-statistics
urllib3==1.26.6
    # via
    #   -c requirements/static/ci/../pkg/py3.9/linux.txt
    #   botocore
    #   docker
    #   google-auth
    #   kubernetes
    #   python-etcd
    #   requests
    #   responses
vcert==0.9.1 ; sys_platform != "win32"
    # via -r requirements/static/ci/common.in
virtualenv==20.23.0
    # via
    #   -r requirements/static/ci/common.in
    #   pytest-salt-factories
watchdog==3.0.0
    # via -r requirements/static/ci/common.in
websocket-client==0.40.0
    # via
    #   docker
    #   kubernetes
wempy==0.2.1
    # via -r requirements/static/ci/common.in
werkzeug==2.3.6
    # via
    #   moto
    #   pytest-httpserver
xmldiff==2.6.3
    # via -r requirements/static/ci/common.in
xmltodict==0.13.0
    # via moto
yamllint==1.32.0
    # via -r requirements/static/ci/linux.in
yamlordereddictloader==0.4.0
    # via junos-eznc
yarl==1.9.2
    # via aiohttp
zc.lockfile==1.4
    # via
    #   -c requirements/static/ci/../pkg/py3.9/linux.txt
    #   cherrypy
zipp==3.15.0
    # via
    #   -c requirements/static/ci/../pkg/py3.9/linux.txt
    #   importlib-metadata

# The following packages are considered to be unsafe in a requirements file:
# setuptools<|MERGE_RESOLUTION|>--- conflicted
+++ resolved
@@ -44,18 +44,13 @@
     # via
     #   -r requirements/static/ci/common.in
     #   paramiko
-<<<<<<< HEAD
-boto3==1.26.152
-=======
-    #   passlib
 boto3==1.21.46
->>>>>>> a094e78f
     # via
     #   -r requirements/static/ci/common.in
     #   moto
 boto==2.49.0
     # via -r requirements/static/ci/common.in
-botocore==1.29.152
+botocore==1.24.46
     # via
     #   boto3
     #   moto
@@ -98,6 +93,8 @@
     #   -c requirements/static/ci/../pkg/py3.9/linux.txt
     #   -r requirements/static/ci/common.in
     #   -r requirements/static/pkg/linux.in
+ciscoconfparse==1.7.24
+    # via napalm
 click==8.1.3
     # via geomet
 clustershell==1.9.1
@@ -119,6 +116,8 @@
     #   paramiko
     #   pyopenssl
     #   vcert
+deprecat==2.1.1
+    # via ciscoconfparse
 distlib==0.3.6
     # via virtualenv
 distro==1.8.0
@@ -129,16 +128,10 @@
 dnspython==2.3.0
     # via
     #   -r requirements/static/ci/common.in
+    #   ciscoconfparse
     #   python-etcd
-<<<<<<< HEAD
 docker==6.1.3
     # via -r requirements/pytest.txt
-=======
-docker==5.0.3
-    # via
-    #   -r requirements/static/ci/common.in
-    #   pytest-salt-factories
->>>>>>> a094e78f
 etcd3-py==0.1.6
     # via -r requirements/static/ci/common.in
 exceptiongroup==1.1.1
@@ -163,11 +156,7 @@
     # via cassandra-driver
 gitdb==4.0.10
     # via gitpython
-<<<<<<< HEAD
-gitpython==3.1.32
-=======
 gitpython==3.1.35
->>>>>>> a094e78f
     # via -r requirements/static/ci/common.in
 google-auth==2.19.1
     # via kubernetes
@@ -256,6 +245,8 @@
     # via -r requirements/static/ci/common.in
 libnacl==1.8.0 ; sys_platform != "win32" and sys_platform != "darwin"
     # via -r requirements/static/ci/common.in
+loguru==0.6.0
+    # via ciscoconfparse
 looseversion==1.2.0
     # via
     #   -c requirements/static/ci/../pkg/py3.9/linux.txt
@@ -285,12 +276,8 @@
     #   cheroot
     #   cherrypy
     #   jaraco.functools
-<<<<<<< HEAD
     #   jaraco.text
 moto==4.1.11
-=======
-moto==3.0.1
->>>>>>> a094e78f
     # via -r requirements/static/ci/common.in
 msgpack==1.0.5
     # via
@@ -301,24 +288,16 @@
     # via
     #   aiohttp
     #   yarl
-<<<<<<< HEAD
-napalm==4.1.0 ; sys_platform != "win32"
-=======
-napalm==3.1.0 ; sys_platform != "win32" and python_version < "3.10"
->>>>>>> a094e78f
+napalm==3.1.0 ; sys_platform != "win32"
     # via -r requirements/static/ci/common.in
 ncclient==0.6.13
-    # via
-    #   junos-eznc
-    #   napalm
+    # via junos-eznc
 netaddr==0.8.0
     # via
     #   junos-eznc
     #   napalm
     #   pyeapi
 netmiko==4.2.0
-    # via napalm
-netutils==1.4.1
     # via napalm
 ntc-templates==3.4.0
     # via netmiko
@@ -340,7 +319,9 @@
     #   netmiko
     #   scp
 passlib==1.7.4
-    # via -r requirements/static/ci/common.in
+    # via
+    #   -r requirements/static/ci/common.in
+    #   ciscoconfparse
 pathspec==0.11.1
     # via yamllint
 platformdirs==3.5.3
@@ -378,23 +359,15 @@
     #   inflect
 pyeapi==1.0.0
     # via napalm
-pygit2==1.12.1 ; python_version >= "3.8"
+pygit2==1.12.1
     # via -r requirements/static/ci/linux.in
 pyiface==0.0.11
     # via -r requirements/static/ci/linux.in
 pyinotify==0.9.6 ; sys_platform != "win32" and sys_platform != "darwin" and platform_system != "openbsd"
     # via -r requirements/static/ci/common.in
-<<<<<<< HEAD
-pyjwt==2.7.0
+pyjwt==2.4.0
     # via twilio
-pymysql==1.0.3
-=======
-pyjwt==2.4.0
-    # via
-    #   adal
-    #   twilio
 pymysql==1.0.2
->>>>>>> a094e78f
     # via -r requirements/static/ci/linux.in
 pynacl==1.5.0
     # via
@@ -437,11 +410,7 @@
     # via pytest-salt-factories
 pytest-timeout==2.1.0
     # via -r requirements/pytest.txt
-<<<<<<< HEAD
 pytest==7.3.2
-=======
-pytest==7.2.0
->>>>>>> a094e78f
     # via
     #   -r requirements/pytest.txt
     #   pytest-custom-exit-code
@@ -465,17 +434,11 @@
     #   vcert
 python-etcd==0.4.5
     # via -r requirements/static/ci/common.in
-<<<<<<< HEAD
 python-gnupg==0.5.0
     # via
     #   -c requirements/static/ci/../pkg/py3.9/linux.txt
     #   -r requirements/static/pkg/linux.in
 python-telegram-bot==20.3
-=======
-python-gnupg==0.4.8
-    # via -r requirements/static/pkg/linux.in
-python-telegram-bot==13.7
->>>>>>> a094e78f
     # via -r requirements/static/ci/linux.in
 pytz==2023.3
     # via
@@ -534,7 +497,7 @@
     #   -r requirements/static/pkg/linux.in
 rsa==4.9
     # via google-auth
-s3transfer==0.6.1
+s3transfer==0.5.2
     # via boto3
 scp==0.14.5
     # via
@@ -597,7 +560,9 @@
     #   -c requirements/static/ci/../pkg/py3.9/linux.txt
     #   -r requirements/static/pkg/linux.in
 toml==0.10.2
-    # via -r requirements/static/ci/common.in
+    # via
+    #   -r requirements/static/ci/common.in
+    #   ciscoconfparse
 tomli==2.0.1
     # via pytest
 tornado==6.3.2 ; python_version >= "3.8"
@@ -606,12 +571,6 @@
     #   -r requirements/base.txt
 transitions==0.9.0
     # via junos-eznc
-ttp-templates==0.3.5
-    # via napalm
-ttp==0.9.4
-    # via
-    #   napalm
-    #   ttp-templates
 twilio==8.2.2
     # via -r requirements/static/ci/linux.in
 types-pyyaml==6.0.1
@@ -619,7 +578,6 @@
 typing-extensions==4.6.2
     # via
     #   -c requirements/static/ci/../pkg/py3.9/linux.txt
-    #   napalm
     #   pydantic
     #   pytest-shell-utilities
     #   pytest-system-statistics
@@ -651,6 +609,8 @@
     # via
     #   moto
     #   pytest-httpserver
+wrapt==1.11.2
+    # via deprecat
 xmldiff==2.6.3
     # via -r requirements/static/ci/common.in
 xmltodict==0.13.0
