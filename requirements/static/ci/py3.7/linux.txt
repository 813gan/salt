#
# This file is autogenerated by pip-compile
# To update, run:
#
#    pip-compile --no-emit-index-url --output-file=requirements/static/ci/py3.7/linux.txt requirements/base.txt requirements/pytest.txt requirements/static/ci/common.in requirements/static/ci/linux.in requirements/static/pkg/linux.in requirements/zeromq.txt
#
adal==1.2.3
    # via
    #   azure-datalake-store
    #   msrestazure
aiohttp==3.8.5
    # via etcd3-py
aiosignal==1.2.0
    # via aiohttp
ansible-core==2.11.7
    # via ansible
ansible==4.4.0 ; python_version < "3.9"
    # via -r requirements/static/ci/linux.in
apache-libcloud==2.5.0 ; sys_platform != "win32"
    # via -r requirements/static/ci/common.in
apscheduler==3.6.3
    # via python-telegram-bot
asn1crypto==1.3.0
    # via
    #   certvalidator
    #   oscrypto
async-timeout==4.0.2
    # via aiohttp
asynctest==0.13.0
    # via aiohttp
attrs==23.1.0
    # via
    #   aiohttp
    #   jsonschema
    #   pytest
    #   pytest-salt-factories
    #   pytest-shell-utilities
    #   pytest-skip-markers
    #   pytest-system-statistics
azure-applicationinsights==0.1.0
    # via azure
azure-batch==4.1.3
    # via azure
azure-common==1.1.18
    # via
    #   azure-applicationinsights
    #   azure-batch
    #   azure-cosmosdb-table
    #   azure-eventgrid
    #   azure-graphrbac
    #   azure-keyvault
    #   azure-loganalytics
    #   azure-mgmt-advisor
    #   azure-mgmt-applicationinsights
    #   azure-mgmt-authorization
    #   azure-mgmt-batch
    #   azure-mgmt-batchai
    #   azure-mgmt-billing
    #   azure-mgmt-cdn
    #   azure-mgmt-cognitiveservices
    #   azure-mgmt-commerce
    #   azure-mgmt-compute
    #   azure-mgmt-consumption
    #   azure-mgmt-containerinstance
    #   azure-mgmt-containerregistry
    #   azure-mgmt-containerservice
    #   azure-mgmt-cosmosdb
    #   azure-mgmt-datafactory
    #   azure-mgmt-datalake-analytics
    #   azure-mgmt-datalake-store
    #   azure-mgmt-datamigration
    #   azure-mgmt-devspaces
    #   azure-mgmt-devtestlabs
    #   azure-mgmt-dns
    #   azure-mgmt-eventgrid
    #   azure-mgmt-eventhub
    #   azure-mgmt-hanaonazure
    #   azure-mgmt-iotcentral
    #   azure-mgmt-iothub
    #   azure-mgmt-iothubprovisioningservices
    #   azure-mgmt-keyvault
    #   azure-mgmt-loganalytics
    #   azure-mgmt-logic
    #   azure-mgmt-machinelearningcompute
    #   azure-mgmt-managementgroups
    #   azure-mgmt-managementpartner
    #   azure-mgmt-maps
    #   azure-mgmt-marketplaceordering
    #   azure-mgmt-media
    #   azure-mgmt-monitor
    #   azure-mgmt-msi
    #   azure-mgmt-network
    #   azure-mgmt-notificationhubs
    #   azure-mgmt-policyinsights
    #   azure-mgmt-powerbiembedded
    #   azure-mgmt-rdbms
    #   azure-mgmt-recoveryservices
    #   azure-mgmt-recoveryservicesbackup
    #   azure-mgmt-redis
    #   azure-mgmt-relay
    #   azure-mgmt-reservations
    #   azure-mgmt-resource
    #   azure-mgmt-scheduler
    #   azure-mgmt-search
    #   azure-mgmt-servicebus
    #   azure-mgmt-servicefabric
    #   azure-mgmt-signalr
    #   azure-mgmt-sql
    #   azure-mgmt-storage
    #   azure-mgmt-subscription
    #   azure-mgmt-trafficmanager
    #   azure-mgmt-web
    #   azure-servicebus
    #   azure-servicefabric
    #   azure-servicemanagement-legacy
    #   azure-storage-blob
    #   azure-storage-common
    #   azure-storage-file
    #   azure-storage-queue
azure-cosmosdb-nspkg==2.0.2
    # via azure-cosmosdb-table
azure-cosmosdb-table==1.0.5
    # via azure
azure-datalake-store==0.0.44
    # via azure
azure-eventgrid==1.2.0
    # via azure
azure-graphrbac==0.40.0
    # via azure
azure-keyvault==1.1.0
    # via azure
azure-loganalytics==0.1.0
    # via azure
azure-mgmt-advisor==1.0.1
    # via azure-mgmt
azure-mgmt-applicationinsights==0.1.1
    # via azure-mgmt
azure-mgmt-authorization==0.50.0
    # via azure-mgmt
azure-mgmt-batch==5.0.1
    # via azure-mgmt
azure-mgmt-batchai==2.0.0
    # via azure-mgmt
azure-mgmt-billing==0.2.0
    # via azure-mgmt
azure-mgmt-cdn==3.1.0
    # via azure-mgmt
azure-mgmt-cognitiveservices==3.0.0
    # via azure-mgmt
azure-mgmt-commerce==1.0.1
    # via azure-mgmt
azure-mgmt-compute==4.6.0
    # via azure-mgmt
azure-mgmt-consumption==2.0.0
    # via azure-mgmt
azure-mgmt-containerinstance==1.4.1
    # via azure-mgmt
azure-mgmt-containerregistry==2.7.0
    # via azure-mgmt
azure-mgmt-containerservice==4.4.0
    # via azure-mgmt
azure-mgmt-cosmosdb==0.4.1
    # via azure-mgmt
azure-mgmt-datafactory==0.6.0
    # via azure-mgmt
azure-mgmt-datalake-analytics==0.6.0
    # via azure-mgmt
azure-mgmt-datalake-nspkg==3.0.1
    # via
    #   azure-mgmt-datalake-analytics
    #   azure-mgmt-datalake-store
azure-mgmt-datalake-store==0.5.0
    # via azure-mgmt
azure-mgmt-datamigration==1.0.0
    # via azure-mgmt
azure-mgmt-devspaces==0.1.0
    # via azure-mgmt
azure-mgmt-devtestlabs==2.2.0
    # via azure-mgmt
azure-mgmt-dns==2.1.0
    # via azure-mgmt
azure-mgmt-eventgrid==1.0.0
    # via azure-mgmt
azure-mgmt-eventhub==2.5.0
    # via azure-mgmt
azure-mgmt-hanaonazure==0.1.1
    # via azure-mgmt
azure-mgmt-iotcentral==0.1.0
    # via azure-mgmt
azure-mgmt-iothub==0.5.0
    # via azure-mgmt
azure-mgmt-iothubprovisioningservices==0.2.0
    # via azure-mgmt
azure-mgmt-keyvault==1.1.0
    # via azure-mgmt
azure-mgmt-loganalytics==0.2.0
    # via azure-mgmt
azure-mgmt-logic==3.0.0
    # via azure-mgmt
azure-mgmt-machinelearningcompute==0.4.1
    # via azure-mgmt
azure-mgmt-managementgroups==0.1.0
    # via azure-mgmt
azure-mgmt-managementpartner==0.1.0
    # via azure-mgmt
azure-mgmt-maps==0.1.0
    # via azure-mgmt
azure-mgmt-marketplaceordering==0.1.0
    # via azure-mgmt
azure-mgmt-media==1.0.0
    # via azure-mgmt
azure-mgmt-monitor==0.5.2
    # via azure-mgmt
azure-mgmt-msi==0.2.0
    # via azure-mgmt
azure-mgmt-network==2.6.0
    # via azure-mgmt
azure-mgmt-notificationhubs==2.0.0
    # via azure-mgmt
azure-mgmt-nspkg==3.0.2
    # via
    #   azure-mgmt-advisor
    #   azure-mgmt-applicationinsights
    #   azure-mgmt-authorization
    #   azure-mgmt-batch
    #   azure-mgmt-batchai
    #   azure-mgmt-billing
    #   azure-mgmt-cognitiveservices
    #   azure-mgmt-commerce
    #   azure-mgmt-consumption
    #   azure-mgmt-cosmosdb
    #   azure-mgmt-datafactory
    #   azure-mgmt-datalake-nspkg
    #   azure-mgmt-datamigration
    #   azure-mgmt-devspaces
    #   azure-mgmt-devtestlabs
    #   azure-mgmt-dns
    #   azure-mgmt-eventgrid
    #   azure-mgmt-hanaonazure
    #   azure-mgmt-iotcentral
    #   azure-mgmt-iothub
    #   azure-mgmt-iothubprovisioningservices
    #   azure-mgmt-keyvault
    #   azure-mgmt-loganalytics
    #   azure-mgmt-logic
    #   azure-mgmt-machinelearningcompute
    #   azure-mgmt-managementgroups
    #   azure-mgmt-managementpartner
    #   azure-mgmt-maps
    #   azure-mgmt-marketplaceordering
    #   azure-mgmt-monitor
    #   azure-mgmt-msi
    #   azure-mgmt-notificationhubs
    #   azure-mgmt-policyinsights
    #   azure-mgmt-powerbiembedded
    #   azure-mgmt-recoveryservices
    #   azure-mgmt-recoveryservicesbackup
    #   azure-mgmt-redis
    #   azure-mgmt-relay
    #   azure-mgmt-reservations
    #   azure-mgmt-scheduler
    #   azure-mgmt-search
    #   azure-mgmt-servicefabric
    #   azure-mgmt-signalr
    #   azure-mgmt-sql
    #   azure-mgmt-storage
    #   azure-mgmt-subscription
    #   azure-mgmt-trafficmanager
    #   azure-mgmt-web
azure-mgmt-policyinsights==0.1.0
    # via azure-mgmt
azure-mgmt-powerbiembedded==2.0.0
    # via azure-mgmt
azure-mgmt-rdbms==1.8.0
    # via azure-mgmt
azure-mgmt-recoveryservices==0.3.0
    # via azure-mgmt
azure-mgmt-recoveryservicesbackup==0.3.0
    # via azure-mgmt
azure-mgmt-redis==5.0.0
    # via azure-mgmt
azure-mgmt-relay==0.1.0
    # via azure-mgmt
azure-mgmt-reservations==0.2.1
    # via azure-mgmt
azure-mgmt-resource==2.1.0
    # via azure-mgmt
azure-mgmt-scheduler==2.0.0
    # via azure-mgmt
azure-mgmt-search==2.0.0
    # via azure-mgmt
azure-mgmt-servicebus==0.5.3
    # via azure-mgmt
azure-mgmt-servicefabric==0.2.0
    # via azure-mgmt
azure-mgmt-signalr==0.1.1
    # via azure-mgmt
azure-mgmt-sql==0.9.1
    # via azure-mgmt
azure-mgmt-storage==2.0.0
    # via azure-mgmt
azure-mgmt-subscription==0.2.0
    # via azure-mgmt
azure-mgmt-trafficmanager==0.50.0
    # via azure-mgmt
azure-mgmt-web==0.35.0
    # via azure-mgmt
azure-mgmt==4.0.0
    # via azure
azure-nspkg==3.0.2
    # via
    #   azure-applicationinsights
    #   azure-batch
    #   azure-cosmosdb-nspkg
    #   azure-eventgrid
    #   azure-graphrbac
    #   azure-keyvault
    #   azure-loganalytics
    #   azure-mgmt-nspkg
    #   azure-servicebus
    #   azure-servicefabric
    #   azure-servicemanagement-legacy
azure-servicebus==0.21.1
    # via azure
azure-servicefabric==6.3.0.0
    # via azure
azure-servicemanagement-legacy==0.20.6
    # via azure
azure-storage-blob==1.5.0
    # via azure
azure-storage-common==1.4.0
    # via
    #   azure-cosmosdb-table
    #   azure-storage-blob
    #   azure-storage-file
    #   azure-storage-queue
azure-storage-file==1.4.0
    # via azure
azure-storage-queue==1.4.0
    # via azure
azure==4.0.0 ; sys_platform != "win32"
    # via -r requirements/static/ci/common.in
backports.entry-points-selectable==1.1.0
    # via virtualenv
bcrypt==3.1.6
    # via
    #   -r requirements/static/ci/common.in
    #   paramiko
<<<<<<< HEAD
=======
    #   passlib
>>>>>>> e37fbda4
boto3==1.21.46
    # via
    #   -r requirements/static/ci/common.in
    #   moto
boto==2.49.0
    # via -r requirements/static/ci/common.in
botocore==1.24.46
    # via
    #   boto3
    #   moto
    #   s3transfer
cachetools==4.2.2
    # via
    #   google-auth
    #   python-telegram-bot
cassandra-driver==3.23.0
    # via -r requirements/static/ci/common.in
certifi==2023.07.22
    # via
    #   -c requirements/static/ci/../pkg/py3.7/linux.txt
    #   -r requirements/static/ci/common.in
    #   kubernetes
    #   msrest
    #   python-telegram-bot
    #   requests
certvalidator==0.11.1
    # via vcert
cffi==1.14.6
    # via
    #   -c requirements/static/ci/../pkg/py3.7/linux.txt
    #   -r requirements/static/ci/common.in
    #   azure-datalake-store
    #   bcrypt
    #   cryptography
    #   napalm
    #   pygit2
    #   pynacl
charset-normalizer==3.2.0
    # via
    #   -c requirements/static/ci/../pkg/py3.7/linux.txt
    #   aiohttp
    #   requests
cheetah3==3.2.6.post2
    # via -r requirements/static/ci/common.in
cheroot==8.5.2
    # via
    #   -c requirements/static/ci/../pkg/py3.7/linux.txt
    #   cherrypy
cherrypy==18.6.1
    # via
    #   -c requirements/static/ci/../pkg/py3.7/linux.txt
    #   -r requirements/static/ci/common.in
    #   -r requirements/static/pkg/linux.in
ciscoconfparse==1.5.19
    # via napalm
click==7.1.1
    # via geomet
clustershell==1.8.3
    # via -r requirements/static/ci/common.in
colorama==0.4.3
    # via ciscoconfparse
contextvars==2.4
    # via
    #   -c requirements/static/ci/../pkg/py3.7/linux.txt
    #   -r requirements/base.txt
croniter==0.3.29 ; sys_platform != "win32"
    # via -r requirements/static/ci/common.in
cryptography==41.0.4
    # via
    #   -c requirements/static/ci/../pkg/py3.7/linux.txt
    #   -r requirements/static/pkg/linux.in
    #   adal
    #   ansible-core
    #   azure-cosmosdb-table
    #   azure-keyvault
    #   azure-storage-common
    #   etcd3-py
    #   moto
    #   paramiko
    #   pyopenssl
    #   vcert
distlib==0.3.2
    # via virtualenv
distro==1.5.0
    # via
    #   -c requirements/static/ci/../pkg/py3.7/linux.txt
    #   -r requirements/base.txt
    #   pytest-skip-markers
dnspython==1.16.0
    # via
    #   -r requirements/static/ci/common.in
    #   ciscoconfparse
    #   python-etcd
docker==6.1.3
<<<<<<< HEAD
    # via -r requirements/pytest.txt
=======
    # via
    #   -r requirements/static/ci/common.in
    #   pytest-salt-factories
>>>>>>> e37fbda4
etcd3-py==0.1.6
    # via -r requirements/static/ci/common.in
exceptiongroup==1.0.4
    # via pytest
filelock==3.0.12
    # via virtualenv
flaky==3.7.0
    # via -r requirements/pytest.txt
frozenlist==1.3.0
    # via
    #   aiohttp
    #   aiosignal
future==0.18.3
    # via
    #   napalm
    #   textfsm
genshi==0.7.5
    # via -r requirements/static/ci/common.in
geomet==0.1.2
    # via cassandra-driver
gitdb==4.0.5
    # via gitpython
<<<<<<< HEAD
gitpython==3.1.35
=======
gitpython==3.1.37
>>>>>>> e37fbda4
    # via -r requirements/static/ci/common.in
google-auth==1.6.3
    # via kubernetes
hglib==2.6.1
    # via -r requirements/static/ci/linux.in
idna==2.8
    # via
    #   -c requirements/static/ci/../pkg/py3.7/linux.txt
    #   etcd3-py
    #   requests
    #   yarl
immutables==0.15
    # via
    #   -c requirements/static/ci/../pkg/py3.7/linux.txt
    #   contextvars
importlib-metadata==4.6.4
    # via
    #   -c requirements/static/ci/../pkg/py3.7/linux.txt
    #   -r requirements/static/pkg/linux.in
    #   attrs
    #   backports.entry-points-selectable
    #   jsonschema
    #   mako
    #   moto
    #   pluggy
    #   pytest
    #   virtualenv
iniconfig==1.0.1
    # via pytest
ipaddress==1.0.22
    # via kubernetes
isodate==0.6.0
    # via msrest
jaraco.classes==3.2.1
    # via
    #   -c requirements/static/ci/../pkg/py3.7/linux.txt
    #   jaraco.collections
jaraco.collections==3.4.0
    # via
    #   -c requirements/static/ci/../pkg/py3.7/linux.txt
    #   cherrypy
jaraco.functools==2.0
    # via
    #   -c requirements/static/ci/../pkg/py3.7/linux.txt
    #   cheroot
    #   jaraco.text
    #   tempora
jaraco.text==3.5.1
    # via
    #   -c requirements/static/ci/../pkg/py3.7/linux.txt
    #   jaraco.collections
jinja2==3.1.2
    # via
    #   -c requirements/static/ci/../pkg/py3.7/linux.txt
    #   -r requirements/base.txt
    #   ansible-core
    #   junos-eznc
    #   moto
    #   napalm
jmespath==1.0.1
    # via
    #   -c requirements/static/ci/../pkg/py3.7/linux.txt
    #   -r requirements/base.txt
    #   -r requirements/static/ci/common.in
    #   boto3
    #   botocore
jsonschema==3.2.0
    # via -r requirements/static/ci/common.in
junos-eznc==2.4.0 ; sys_platform != "win32" and python_version <= "3.10"
    # via
    #   -r requirements/static/ci/common.in
    #   napalm
jxmlease==1.0.1 ; sys_platform != "win32"
    # via -r requirements/static/ci/common.in
kazoo==2.6.1 ; sys_platform != "win32" and sys_platform != "darwin"
    # via -r requirements/static/ci/common.in
keyring==5.7.1
    # via -r requirements/static/ci/common.in
kubernetes==3.0.0
    # via -r requirements/static/ci/common.in
libnacl==1.7.1 ; sys_platform != "win32" and sys_platform != "darwin"
    # via -r requirements/static/ci/common.in
looseversion==1.0.2
    # via
    #   -c requirements/static/ci/../pkg/py3.7/linux.txt
    #   -r requirements/base.txt
lxml==4.9.1
    # via
    #   junos-eznc
    #   napalm
    #   ncclient
mako==1.2.2
    # via -r requirements/static/ci/common.in
markupsafe==2.1.2
    # via
    #   -c requirements/static/ci/../pkg/py3.7/linux.txt
    #   -r requirements/base.txt
    #   jinja2
    #   mako
    #   moto
    #   werkzeug
mercurial==6.0.1
    # via -r requirements/static/ci/linux.in
mock==5.1.0
    # via -r requirements/pytest.txt
more-itertools==5.0.0
    # via
    #   -c requirements/static/ci/../pkg/py3.7/linux.txt
    #   -r requirements/pytest.txt
    #   cheroot
    #   cherrypy
    #   jaraco.classes
    #   jaraco.functools
moto==3.0.1
    # via -r requirements/static/ci/common.in
msgpack==1.0.2
    # via
    #   -c requirements/static/ci/../pkg/py3.7/linux.txt
    #   -r requirements/base.txt
    #   pytest-salt-factories
msrest==0.6.14
    # via
    #   azure-applicationinsights
    #   azure-eventgrid
    #   azure-keyvault
    #   azure-loganalytics
    #   azure-mgmt-cdn
    #   azure-mgmt-compute
    #   azure-mgmt-containerinstance
    #   azure-mgmt-containerregistry
    #   azure-mgmt-containerservice
    #   azure-mgmt-dns
    #   azure-mgmt-eventhub
    #   azure-mgmt-keyvault
    #   azure-mgmt-media
    #   azure-mgmt-network
    #   azure-mgmt-rdbms
    #   azure-mgmt-resource
    #   azure-mgmt-servicebus
    #   azure-mgmt-servicefabric
    #   azure-mgmt-signalr
    #   azure-servicefabric
    #   msrestazure
msrestazure==0.6.3
    # via
    #   azure-batch
    #   azure-eventgrid
    #   azure-graphrbac
    #   azure-keyvault
    #   azure-mgmt-advisor
    #   azure-mgmt-applicationinsights
    #   azure-mgmt-authorization
    #   azure-mgmt-batch
    #   azure-mgmt-batchai
    #   azure-mgmt-billing
    #   azure-mgmt-cdn
    #   azure-mgmt-cognitiveservices
    #   azure-mgmt-commerce
    #   azure-mgmt-compute
    #   azure-mgmt-consumption
    #   azure-mgmt-containerinstance
    #   azure-mgmt-containerregistry
    #   azure-mgmt-containerservice
    #   azure-mgmt-cosmosdb
    #   azure-mgmt-datafactory
    #   azure-mgmt-datalake-analytics
    #   azure-mgmt-datalake-store
    #   azure-mgmt-datamigration
    #   azure-mgmt-devspaces
    #   azure-mgmt-devtestlabs
    #   azure-mgmt-dns
    #   azure-mgmt-eventgrid
    #   azure-mgmt-eventhub
    #   azure-mgmt-hanaonazure
    #   azure-mgmt-iotcentral
    #   azure-mgmt-iothub
    #   azure-mgmt-iothubprovisioningservices
    #   azure-mgmt-keyvault
    #   azure-mgmt-loganalytics
    #   azure-mgmt-logic
    #   azure-mgmt-machinelearningcompute
    #   azure-mgmt-managementgroups
    #   azure-mgmt-managementpartner
    #   azure-mgmt-maps
    #   azure-mgmt-marketplaceordering
    #   azure-mgmt-media
    #   azure-mgmt-monitor
    #   azure-mgmt-msi
    #   azure-mgmt-network
    #   azure-mgmt-notificationhubs
    #   azure-mgmt-policyinsights
    #   azure-mgmt-powerbiembedded
    #   azure-mgmt-rdbms
    #   azure-mgmt-recoveryservices
    #   azure-mgmt-recoveryservicesbackup
    #   azure-mgmt-redis
    #   azure-mgmt-relay
    #   azure-mgmt-reservations
    #   azure-mgmt-resource
    #   azure-mgmt-scheduler
    #   azure-mgmt-search
    #   azure-mgmt-servicebus
    #   azure-mgmt-servicefabric
    #   azure-mgmt-signalr
    #   azure-mgmt-sql
    #   azure-mgmt-storage
    #   azure-mgmt-subscription
    #   azure-mgmt-trafficmanager
    #   azure-mgmt-web
multidict==6.0.2
    # via
    #   aiohttp
    #   yarl
napalm==3.1.0 ; sys_platform != "win32" and python_version < "3.10"
    # via -r requirements/static/ci/common.in
ncclient==0.6.4
    # via junos-eznc
netaddr==0.7.19
    # via
    #   junos-eznc
    #   napalm
    #   pyeapi
netmiko==3.2.0
    # via napalm
ntc-templates==1.4.0
    # via junos-eznc
oauthlib==3.2.2
    # via requests-oauthlib
oscrypto==1.2.0
    # via certvalidator
packaging==22.0
    # via
    #   -c requirements/static/ci/../pkg/py3.7/linux.txt
    #   -r requirements/base.txt
    #   ansible-core
    #   docker
    #   pytest
paramiko==2.10.1 ; sys_platform != "win32" and sys_platform != "darwin"
    # via
    #   -r requirements/static/ci/common.in
    #   junos-eznc
    #   napalm
    #   ncclient
    #   netmiko
    #   scp
passlib==1.7.4
    # via
    #   -r requirements/static/ci/common.in
    #   ciscoconfparse
pathspec==0.9.0
    # via yamllint
pathtools==0.1.2
    # via watchdog
platformdirs==2.2.0
    # via virtualenv
pluggy==0.13.0
    # via pytest
portend==2.4
    # via
    #   -c requirements/static/ci/../pkg/py3.7/linux.txt
    #   cherrypy
psutil==5.8.0
    # via
    #   -c requirements/static/ci/../pkg/py3.7/linux.txt
    #   -r requirements/base.txt
    #   pytest-salt-factories
    #   pytest-shell-utilities
    #   pytest-system-statistics
pyasn1-modules==0.2.4
    # via google-auth
pyasn1==0.4.8
    # via
    #   pyasn1-modules
    #   rsa
pycparser==2.17
    # via
    #   -c requirements/static/ci/../pkg/py3.7/linux.txt
    #   cffi
pycryptodomex==3.9.8
    # via
    #   -c requirements/static/ci/../pkg/py3.7/linux.txt
    #   -r requirements/crypto.txt
pyeapi==0.8.3
    # via napalm
pygit2==1.0.3 ; python_version <= "3.8"
    # via -r requirements/static/ci/linux.in
pyiface==0.0.11
    # via -r requirements/static/ci/linux.in
pyinotify==0.9.6 ; sys_platform != "win32" and sys_platform != "darwin" and platform_system != "openbsd"
    # via -r requirements/static/ci/common.in
pyjwt==2.4.0
    # via
    #   adal
    #   twilio
pymysql==1.0.2
    # via -r requirements/static/ci/linux.in
pynacl==1.5.0
    # via
    #   -r requirements/static/ci/common.in
    #   paramiko
pyopenssl==23.2.0
    # via
    #   -c requirements/static/ci/../pkg/py3.7/linux.txt
    #   -r requirements/static/pkg/linux.in
    #   etcd3-py
pyparsing==3.0.9
    # via junos-eznc
pyrsistent==0.17.3
    # via jsonschema
pyserial==3.4
    # via
    #   junos-eznc
    #   netmiko
pytest-custom-exit-code==0.3.0
    # via -r requirements/pytest.txt
pytest-helpers-namespace==2021.4.29
    # via
    #   -r requirements/pytest.txt
    #   pytest-salt-factories
    #   pytest-shell-utilities
pytest-httpserver==1.0.4
    # via -r requirements/pytest.txt
pytest-salt-factories==1.0.0rc27
    # via -r requirements/pytest.txt
pytest-shell-utilities==1.8.0
    # via pytest-salt-factories
pytest-skip-markers==1.4.1
    # via
    #   pytest-salt-factories
    #   pytest-shell-utilities
    #   pytest-system-statistics
pytest-subtests==0.4.0
    # via -r requirements/pytest.txt
pytest-system-statistics==1.0.2
    # via pytest-salt-factories
pytest-timeout==1.4.2
    # via -r requirements/pytest.txt
pytest==7.2.0
    # via
    #   -r requirements/pytest.txt
    #   pytest-custom-exit-code
    #   pytest-helpers-namespace
    #   pytest-salt-factories
    #   pytest-shell-utilities
    #   pytest-skip-markers
    #   pytest-subtests
    #   pytest-system-statistics
    #   pytest-timeout
python-consul==1.1.0
    # via -r requirements/static/ci/linux.in
python-dateutil==2.8.1
    # via
    #   -c requirements/static/ci/../pkg/py3.7/linux.txt
    #   -r requirements/static/pkg/linux.in
    #   adal
    #   azure-cosmosdb-table
    #   azure-storage-common
    #   botocore
    #   croniter
    #   kubernetes
    #   moto
    #   vcert
python-etcd==0.4.5
    # via -r requirements/static/ci/common.in
python-gnupg==0.4.8
<<<<<<< HEAD
    # via
    #   -c requirements/static/ci/../pkg/py3.7/linux.txt
    #   -r requirements/static/pkg/linux.in
=======
    # via -r requirements/static/pkg/linux.in
>>>>>>> e37fbda4
python-telegram-bot==13.7
    # via -r requirements/static/ci/linux.in
pytz==2022.1
    # via
    #   -c requirements/static/ci/../pkg/py3.7/linux.txt
    #   apscheduler
    #   moto
    #   python-telegram-bot
    #   tempora
    #   twilio
    #   tzlocal
pyvmomi==6.7.1.2018.12
    # via -r requirements/static/ci/common.in
pyyaml==6.0.1
    # via
    #   -c requirements/static/ci/../pkg/py3.7/linux.txt
    #   -r requirements/base.txt
    #   ansible-core
    #   clustershell
    #   junos-eznc
    #   kubernetes
    #   napalm
    #   pytest-salt-factories
    #   yamllint
    #   yamlordereddictloader
pyzmq==23.2.0
    # via
    #   -c requirements/static/ci/../pkg/py3.7/linux.txt
    #   -r requirements/zeromq.txt
    #   pytest-salt-factories
redis-py-cluster==2.1.3
    # via -r requirements/static/ci/linux.in
redis==3.5.3
    # via redis-py-cluster
requests-oauthlib==1.3.0
    # via msrest
requests==2.31.0
    # via
    #   -c requirements/static/ci/../pkg/py3.7/linux.txt
    #   -r requirements/base.txt
    #   -r requirements/static/ci/common.in
    #   adal
    #   apache-libcloud
    #   azure-cosmosdb-table
    #   azure-datalake-store
    #   azure-keyvault
    #   azure-servicebus
    #   azure-servicemanagement-legacy
    #   azure-storage-common
    #   docker
    #   etcd3-py
    #   kubernetes
    #   moto
    #   msrest
    #   napalm
    #   python-consul
    #   pyvmomi
    #   requests-oauthlib
    #   responses
    #   twilio
    #   vcert
resolvelib==0.5.4
    # via ansible-core
responses==0.10.6
    # via moto
rfc3987==1.3.8
    # via -r requirements/static/ci/common.in
rpm-vercmp==0.1.2
    # via
    #   -c requirements/static/ci/../pkg/py3.7/linux.txt
    #   -r requirements/static/pkg/linux.in
rsa==4.7.2
    # via google-auth
s3transfer==0.5.2
    # via boto3
scp==0.13.2
    # via
    #   junos-eznc
    #   napalm
    #   netmiko
semantic-version==2.9.0
    # via etcd3-py
setproctitle==1.3.2
    # via
    #   -c requirements/static/ci/../pkg/py3.7/linux.txt
    #   -r requirements/static/pkg/linux.in
six==1.16.0
    # via
    #   -c requirements/static/ci/../pkg/py3.7/linux.txt
    #   apscheduler
    #   bcrypt
    #   cassandra-driver
    #   cheroot
    #   etcd3-py
    #   genshi
    #   geomet
    #   google-auth
    #   isodate
    #   jsonschema
    #   junos-eznc
    #   kazoo
    #   kubernetes
    #   more-itertools
    #   ncclient
    #   paramiko
    #   python-consul
    #   python-dateutil
    #   pyvmomi
    #   responses
    #   textfsm
    #   transitions
    #   vcert
    #   virtualenv
    #   websocket-client
slack-bolt==1.15.5
    # via -r requirements/static/ci/linux.in
slack-sdk==3.19.5
    # via slack-bolt
smmap==3.0.4
    # via gitdb
sqlparse==0.4.4
    # via -r requirements/static/ci/common.in
strict-rfc3339==0.7
    # via -r requirements/static/ci/common.in
tempora==4.1.1
    # via
    #   -c requirements/static/ci/../pkg/py3.7/linux.txt
    #   portend
terminal==0.4.0
    # via ntc-templates
textfsm==1.1.0
    # via
    #   napalm
    #   netmiko
    #   ntc-templates
timelib==0.2.5
    # via
    #   -c requirements/static/ci/../pkg/py3.7/linux.txt
    #   -r requirements/static/pkg/linux.in
toml==0.10.2
    # via -r requirements/static/ci/common.in
tomli==2.0.1
    # via pytest
tornado==6.1
    # via python-telegram-bot
transitions==0.8.1
    # via junos-eznc
twilio==7.9.2
    # via -r requirements/static/ci/linux.in
typing-extensions==3.10.0.0
    # via
    #   -c requirements/static/ci/../pkg/py3.7/linux.txt
    #   aiohttp
    #   async-timeout
    #   gitpython
    #   importlib-metadata
    #   pytest-shell-utilities
    #   pytest-system-statistics
    #   yarl
tzlocal==2.1
    # via apscheduler
urllib3==1.26.17
    # via
    #   -c requirements/static/ci/../pkg/py3.7/linux.txt
    #   botocore
    #   docker
    #   kubernetes
    #   python-etcd
    #   requests
vcert==0.7.4 ; sys_platform != "win32"
    # via -r requirements/static/ci/common.in
virtualenv==20.7.2
    # via
    #   -r requirements/static/ci/common.in
    #   pytest-salt-factories
watchdog==0.10.3
    # via -r requirements/static/ci/common.in
websocket-client==0.40.0
    # via
    #   docker
    #   kubernetes
wempy==0.2.1
    # via -r requirements/static/ci/common.in
werkzeug==2.2.3
    # via
    #   moto
    #   pytest-httpserver
xmltodict==0.12.0
    # via moto
yamllint==1.26.3
    # via -r requirements/static/ci/linux.in
yamlordereddictloader==0.4.0
    # via junos-eznc
yarl==1.7.2
    # via aiohttp
zc.lockfile==1.4
    # via
    #   -c requirements/static/ci/../pkg/py3.7/linux.txt
    #   cherrypy
zipp==3.5.0
    # via
    #   -c requirements/static/ci/../pkg/py3.7/linux.txt
    #   importlib-metadata

# The following packages are considered to be unsafe in a requirements file:
# setuptools<|MERGE_RESOLUTION|>--- conflicted
+++ resolved
@@ -342,14 +342,12 @@
     # via -r requirements/static/ci/common.in
 backports.entry-points-selectable==1.1.0
     # via virtualenv
+backports.zoneinfo==0.2.1
+    # via tzlocal
 bcrypt==3.1.6
     # via
     #   -r requirements/static/ci/common.in
     #   paramiko
-<<<<<<< HEAD
-=======
-    #   passlib
->>>>>>> e37fbda4
 boto3==1.21.46
     # via
     #   -r requirements/static/ci/common.in
@@ -444,13 +442,9 @@
     #   ciscoconfparse
     #   python-etcd
 docker==6.1.3
-<<<<<<< HEAD
-    # via -r requirements/pytest.txt
-=======
-    # via
-    #   -r requirements/static/ci/common.in
-    #   pytest-salt-factories
->>>>>>> e37fbda4
+    # via
+    #   -r requirements/pytest.txt
+    #   -r requirements/static/ci/common.in
 etcd3-py==0.1.6
     # via -r requirements/static/ci/common.in
 exceptiongroup==1.0.4
@@ -471,19 +465,15 @@
     # via -r requirements/static/ci/common.in
 geomet==0.1.2
     # via cassandra-driver
-gitdb==4.0.5
+gitdb==4.0.7
     # via gitpython
-<<<<<<< HEAD
-gitpython==3.1.35
-=======
 gitpython==3.1.37
->>>>>>> e37fbda4
-    # via -r requirements/static/ci/common.in
-google-auth==1.6.3
+    # via -r requirements/static/ci/common.in
+google-auth==2.1.0
     # via kubernetes
 hglib==2.6.1
     # via -r requirements/static/ci/linux.in
-idna==2.8
+idna==3.2
     # via
     #   -c requirements/static/ci/../pkg/py3.7/linux.txt
     #   etcd3-py
@@ -843,13 +833,9 @@
 python-etcd==0.4.5
     # via -r requirements/static/ci/common.in
 python-gnupg==0.4.8
-<<<<<<< HEAD
     # via
     #   -c requirements/static/ci/../pkg/py3.7/linux.txt
     #   -r requirements/static/pkg/linux.in
-=======
-    # via -r requirements/static/pkg/linux.in
->>>>>>> e37fbda4
 python-telegram-bot==13.7
     # via -r requirements/static/ci/linux.in
 pytz==2022.1
@@ -860,7 +846,6 @@
     #   python-telegram-bot
     #   tempora
     #   twilio
-    #   tzlocal
 pyvmomi==6.7.1.2018.12
     # via -r requirements/static/ci/common.in
 pyyaml==6.0.1
@@ -946,7 +931,6 @@
     #   etcd3-py
     #   genshi
     #   geomet
-    #   google-auth
     #   isodate
     #   jsonschema
     #   junos-eznc
@@ -968,7 +952,7 @@
     # via -r requirements/static/ci/linux.in
 slack-sdk==3.19.5
     # via slack-bolt
-smmap==3.0.4
+smmap==4.0.0
     # via gitdb
 sqlparse==0.4.4
     # via -r requirements/static/ci/common.in
@@ -995,7 +979,7 @@
     # via pytest
 tornado==6.1
     # via python-telegram-bot
-transitions==0.8.1
+transitions==0.8.9
     # via junos-eznc
 twilio==7.9.2
     # via -r requirements/static/ci/linux.in
@@ -1009,9 +993,9 @@
     #   pytest-shell-utilities
     #   pytest-system-statistics
     #   yarl
-tzlocal==2.1
+tzlocal==3.0
     # via apscheduler
-urllib3==1.26.17
+urllib3==1.26.18
     # via
     #   -c requirements/static/ci/../pkg/py3.7/linux.txt
     #   botocore
