--- conflicted
+++ resolved
@@ -276,15 +276,9 @@
             if 'env' not in popen_kwargs:
                 popen_kwargs['env'] = os.environ.copy()
                 if sys.version_info[0] < 3:
-<<<<<<< HEAD
-                    popen_kwargs['env'][b'PYTHONPATH'] = os.getcwd().encode()
-                else:
-                    popen_kwargs['env']['PYTHONPATH'] = os.getcwd()
-=======
                     popen_kwargs['env'][b'PYTHONPATH'] = CODE_DIR.encode()
                 else:
                     popen_kwargs['env']['PYTHONPATH'] = CODE_DIR
->>>>>>> 82500bbc
         else:
             cmd = 'PYTHONPATH='
             python_path = os.environ.get('PYTHONPATH', None)
