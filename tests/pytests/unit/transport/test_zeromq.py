--- conflicted
+++ resolved
@@ -1,10 +1,8 @@
 import msgpack
 import pytest
-import tornado.concurrent
 
 import salt.config
 import salt.transport.zeromq
-from tests.support.mock import MagicMock
 
 
 async def test_req_server_garbage_request(io_loop):
@@ -38,25 +36,6 @@
     client = salt.transport.zeromq.AsyncReqMessageClient(
         minion_opts, "tcp://127.0.0.1:4506"
     )
-<<<<<<< HEAD
-    assert hasattr(client, "_future")
-    assert client._future is None
-    future = tornado.concurrent.Future()
-    client._future = future
-    client.timeout_message(future)
-    with pytest.raises(salt.exceptions.SaltReqTimeoutError):
-        await future
-    assert client._future is None
-
-    future_a = tornado.concurrent.Future()
-    future_b = tornado.concurrent.Future()
-    future_b.set_exception = MagicMock()
-    client._future = future_a
-    client.timeout_message(future_b)
-
-    assert client._future == future_a
-    future_b.set_exception.assert_not_called()
-=======
     client.connect()
     try:
         with pytest.raises(salt.exceptions.SaltReqTimeoutError):
@@ -73,5 +52,4 @@
     minion_opts["zmq_monitor"] = True
     client = salt.transport.zeromq.PublishClient(minion_opts, io_loop)
     client.send(b"asf")
-    client.close()
->>>>>>> 90fe04b3
+    client.close()