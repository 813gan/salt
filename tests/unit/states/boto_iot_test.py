# -*- coding: utf-8 -*-

# Import Python libs
from __future__ import absolute_import
from distutils.version import LooseVersion  # pylint: disable=import-error,no-name-in-module
import logging
import random
import string

# Import Salt Testing libs
from salttesting.unit import skipIf, TestCase
from salttesting.mock import (
    MagicMock,
    NO_MOCK,
    NO_MOCK_REASON,
    patch
)
from salttesting.helpers import ensure_in_syspath

ensure_in_syspath('../../')

# Import Salt libs
import salt.config
import salt.loader
from salt.ext.six.moves import range  # pylint: disable=import-error,redefined-builtin

# pylint: disable=import-error,no-name-in-module,unused-import
from unit.modules.boto_iot_test import BotoIoTTestCaseMixin

# Import 3rd-party libs
try:
    import boto
    import boto3
    from botocore.exceptions import ClientError
    from botocore import __version__ as found_botocore_version
    HAS_BOTO = True
except ImportError:
    HAS_BOTO = False

# pylint: enable=import-error,no-name-in-module,unused-import

# the boto_iot module relies on the connect_to_region() method
# which was added in boto 2.8.0
# https://github.com/boto/boto/commit/33ac26b416fbb48a60602542b4ce15dcc7029f12
required_boto3_version = '1.2.1'
required_botocore_version = '1.4.41'

log = logging.getLogger(__name__)

opts = salt.config.DEFAULT_MINION_OPTS
context = {}
utils = salt.loader.utils(opts, whitelist=['boto3'], context=context)
serializers = salt.loader.serializers(opts)
funcs = salt.loader.minion_mods(opts, context=context, utils=utils, whitelist=['boto_iot'])
salt_states = salt.loader.states(opts=opts, functions=funcs, utils=utils, whitelist=['boto_iot'], serializers=serializers)


def _has_required_boto():
    '''
    Returns True/False boolean depending on if Boto is installed and correct
    version.
    '''
    if not HAS_BOTO:
        return False
    elif LooseVersion(boto3.__version__) < LooseVersion(required_boto3_version):
        return False
    elif LooseVersion(found_botocore_version) < LooseVersion(required_botocore_version):
        return False
    else:
        return True

if _has_required_boto():
    region = 'us-east-1'
    access_key = 'GKTADJGHEIQSXMKKRBJ08H'
    secret_key = 'askdjghsdfjkghWupUjasdflkdfklgjsdfjajkghs'
    conn_parameters = {'region': region, 'key': access_key, 'keyid': secret_key, 'profile': {}}
    error_message = 'An error occurred (101) when calling the {0} operation: Test-defined error'
    not_found_error = ClientError({
        'Error': {
            'Code': 'ResourceNotFoundException',
            'Message': "Test-defined error"
        }
    }, 'msg')
    topic_rule_not_found_error = ClientError({
        'Error': {
            'Code': 'UnauthorizedException',
            'Message': "Test-defined error"
        }
    }, 'msg')
    error_content = {
      'Error': {
        'Code': 101,
        'Message': "Test-defined error"
      }
    }
    policy_ret = dict(policyName='testpolicy',
                      policyDocument='{"Version": "2012-10-17", "Statement": [{"Action": ["iot:Publish"], "Resource": ["*"], "Effect": "Allow"}]}',
                      policyArn='arn:aws:iot:us-east-1:123456:policy/my_policy',
                      policyVersionId=1,
                      defaultVersionId=1)
    topic_rule_ret = dict(ruleName='testrule',
                      sql="SELECT * FROM 'iot/test'",
                      description='topic rule description',
                      createdAt='1970-01-01',
                      actions=[{'iot': {'functionArn': 'arn:aws:::function'}}],
                      ruleDisabled=True)
    principal = 'arn:aws:iot:us-east-1:1234:cert/21fc104aaaf6043f5756c1b57bda84ea8395904c43f28517799b19e4c42514'

    thing_type_name = 'test_thing_type'
    thing_type_desc = 'test_thing_type_desc'
    thing_type_attr_1 = 'test_thing_type_search_attr_1'
    thing_type_ret = dict(
        thingTypeName=thing_type_name,
        thingTypeProperties=dict(
            thingTypeDescription=thing_type_desc,
            searchableAttributes=[thing_type_attr_1],
        ),
        thingTypeMetadata=dict(
            deprecated=False,
            creationDate='2010-08-01 15:54:49.699000+00:00'
        )
    )
    deprecated_thing_type_ret = dict(
        thingTypeName=thing_type_name,
        thingTypeProperties=dict(
            thingTypeDescription=thing_type_desc,
            searchableAttributes=[thing_type_attr_1],
        ),
        thingTypeMetadata=dict(
            deprecated=True,
            creationDate='2010-08-01 15:54:49.699000+00:00',
            deprecationDate='2010-08-02 15:54:49.699000+00:00'
        )
    )
    thing_type_arn = 'test_thing_type_arn'
    create_thing_type_ret = dict(
        thingTypeName=thing_type_name,
        thingTypeArn=thing_type_arn
    )


@skipIf(HAS_BOTO is False, 'The boto module must be installed.')
@skipIf(_has_required_boto() is False, 'The boto3 module must be greater than'
                                       ' or equal to version {0}'
        .format(required_boto3_version))
@skipIf(NO_MOCK, NO_MOCK_REASON)
class BotoIoTStateTestCaseBase(TestCase):
    conn = None

    # Set up MagicMock to replace the boto3 session
    def setUp(self):
        context.clear()
        # connections keep getting cached from prior tests, can't find the
        # correct context object to clear it. So randomize the cache key, to prevent any
        # cache hits
        conn_parameters['key'] = ''.join(random.choice(string.ascii_lowercase + string.digits) for _ in range(50))

        self.patcher = patch('boto3.session.Session')
        self.addCleanup(self.patcher.stop)
        mock_session = self.patcher.start()

        session_instance = mock_session.return_value
        self.conn = MagicMock()
        session_instance.client.return_value = self.conn


<<<<<<< HEAD
@skipIf(HAS_BOTO is False, 'The boto module must be installed.')
@skipIf(_has_required_boto() is False, 'The boto3 module must be greater than'
                                       ' or equal to version {0}.  The botocore'
                                       ' module must be greater than or equal to'
                                       ' version {1}.'
        .format(required_boto3_version, required_botocore_version))
@skipIf(NO_MOCK, NO_MOCK_REASON)
class BotoIoTThingTypeTestCase(BotoIoTStateTestCaseBase, BotoIoTTestCaseMixin):
    '''
    TestCase for salt.modules.boto_iot state.module
    '''

    def test_present_when_thing_type_does_not_exist(self):
        '''
        tests present on a thing type that does not exist.
        '''
        self.conn.describe_thing_type.side_effect = [not_found_error, thing_type_ret]
        self.conn.create_thing_type.return_value = create_thing_type_ret
        result = salt_states['boto_iot.thing_type_present'](
            'thing type present',
            thingTypeName=thing_type_name,
            thingTypeDescription=thing_type_desc,
            searchableAttributesList=[thing_type_attr_1],
            **conn_parameters
        )
        self.assertTrue(result['result'])
        self.assertEqual(result['changes']['new']['thing_type']['thingTypeName'],
                         thing_type_name)

    def test_present_when_thing_type_exists(self):
        self.conn.describe_thing_type.return_value = thing_type_ret
        result = salt_states['boto_iot.thing_type_present'](
            'thing type present',
            thingTypeName=thing_type_name,
            thingTypeDescription=thing_type_desc,
            searchableAttributesList=[thing_type_attr_1],
            **conn_parameters
        )
        self.assertTrue(result['result'])
        self.assertEqual(result['changes'], {})
        self.conn.create_thing_type.assert_not_called()

    def test_present_with_failure(self):
        self.conn.describe_thing_type.side_effect = [not_found_error, thing_type_ret]
        self.conn.create_thing_type.side_effect = ClientError(error_content, 'create_thing_type')
        result = salt_states['boto_iot.thing_type_present'](
            'thing type present',
            thingTypeName=thing_type_name,
            thingTypeDescription=thing_type_desc,
            searchableAttributesList=[thing_type_attr_1],
            **conn_parameters
        )
        self.assertFalse(result['result'])
        self.assertTrue('An error occurred' in result['comment'])

    def test_absent_when_thing_type_does_not_exist(self):
        '''
        Tests absent on a thing type does not exist
        '''
        self.conn.describe_thing_type.side_effect = not_found_error
        result = salt_states['boto_iot.thing_type_absent']('test', 'mythingtype', **conn_parameters)
        self.assertTrue(result['result'])
        self.assertEqual(result['changes'], {})

    def test_absent_when_thing_type_exists(self):
        '''
        Tests absent on a thing type
        '''
        self.conn.describe_thing_type.return_value = deprecated_thing_type_ret
        result = salt_states['boto_iot.thing_type_absent']('test', thing_type_name, **conn_parameters)
        self.assertTrue(result['result'])
        self.assertEqual(result['changes']['new']['thing_type'], None)
        self.conn.deprecate_thing_type.assert_not_called()

    def test_absent_with_deprecate_failure(self):
        self.conn.describe_thing_type.return_value = thing_type_ret
        self.conn.deprecate_thing_type.side_effect = ClientError(error_content, 'deprecate_thing_type')
        result = salt_states['boto_iot.thing_type_absent']('test', thing_type_name, **conn_parameters)
        self.assertFalse(result['result'])
        self.assertTrue('An error occurred' in result['comment'])
        self.assertTrue('deprecate_thing_type' in result['comment'])
        self.conn.delete_thing_type.assert_not_called()

    def test_absent_with_delete_failure(self):
        self.conn.describe_thing_type.return_value = deprecated_thing_type_ret
        self.conn.delete_thing_type.side_effect = ClientError(error_content, 'delete_thing_type')
        result = salt_states['boto_iot.thing_type_absent']('test', thing_type_name, **conn_parameters)
        self.assertFalse(result['result'])
        self.assertTrue('An error occurred' in result['comment'])
        self.assertTrue('delete_thing_type' in result['comment'])
        self.conn.deprecate_thing_type.assert_not_called()


@skipIf(HAS_BOTO is False, 'The boto module must be installed.')
@skipIf(_has_required_boto() is False, 'The boto3 module must be greater than'
                                       ' or equal to version {0}.  The botocore'
                                       ' module must be greater than or equal to'
                                       ' version {1}.'
        .format(required_boto3_version, required_botocore_version))
@skipIf(NO_MOCK, NO_MOCK_REASON)
=======
>>>>>>> dc3a68ed
class BotoIoTPolicyTestCase(BotoIoTStateTestCaseBase, BotoIoTTestCaseMixin):
    '''
    TestCase for salt.modules.boto_iot state.module
    '''

    def test_present_when_policy_does_not_exist(self):
        '''
        Tests present on a policy that does not exist.
        '''
        self.conn.get_policy.side_effect = [not_found_error, policy_ret]
        self.conn.create_policy.return_value = policy_ret
        result = salt_states['boto_iot.policy_present'](
                         'policy present',
                         policyName=policy_ret['policyName'],
                         policyDocument=policy_ret['policyDocument'])

        self.assertTrue(result['result'])
        self.assertEqual(result['changes']['new']['policy']['policyName'],
                         policy_ret['policyName'])

    def test_present_when_policy_exists(self):
        self.conn.get_policy.return_value = policy_ret
        self.conn.create_policy_version.return_value = policy_ret
        result = salt_states['boto_iot.policy_present'](
                         'policy present',
                         policyName=policy_ret['policyName'],
                         policyDocument=policy_ret['policyDocument'])
        self.assertTrue(result['result'])
        self.assertEqual(result['changes'], {})

    def test_present_with_failure(self):
        self.conn.get_policy.side_effect = [not_found_error, policy_ret]
        self.conn.create_policy.side_effect = ClientError(error_content, 'create_policy')
        result = salt_states['boto_iot.policy_present'](
                         'policy present',
                         policyName=policy_ret['policyName'],
                         policyDocument=policy_ret['policyDocument'])
        self.assertFalse(result['result'])
        self.assertTrue('An error occurred' in result['comment'])

    def test_absent_when_policy_does_not_exist(self):
        '''
        Tests absent on a policy that does not exist.
        '''
        self.conn.get_policy.side_effect = not_found_error
        result = salt_states['boto_iot.policy_absent']('test', 'mypolicy')
        self.assertTrue(result['result'])
        self.assertEqual(result['changes'], {})

    def test_absent_when_policy_exists(self):
        self.conn.get_policy.return_value = policy_ret
        self.conn.list_policy_versions.return_value = {'policyVersions': []}
        result = salt_states['boto_iot.policy_absent']('test', policy_ret['policyName'])
        self.assertTrue(result['result'])
        self.assertEqual(result['changes']['new']['policy'], None)

    def test_absent_with_failure(self):
        self.conn.get_policy.return_value = policy_ret
        self.conn.list_policy_versions.return_value = {'policyVersions': []}
        self.conn.delete_policy.side_effect = ClientError(error_content, 'delete_policy')
        result = salt_states['boto_iot.policy_absent']('test', policy_ret['policyName'])
        self.assertFalse(result['result'])
        self.assertTrue('An error occurred' in result['comment'])

    def test_attached_when_policy_not_attached(self):
        '''
        Tests attached on a policy that is not attached.
        '''
        self.conn.list_principal_policies.return_value = {'policies': []}
        result = salt_states['boto_iot.policy_attached']('test', 'myfunc', principal)
        self.assertTrue(result['result'])
        self.assertTrue(result['changes']['new']['attached'])

    def test_attached_when_policy_attached(self):
        '''
        Tests attached on a policy that is attached.
        '''
        self.conn.list_principal_policies.return_value = {'policies': [policy_ret]}
        result = salt_states['boto_iot.policy_attached']('test', policy_ret['policyName'], principal)
        self.assertTrue(result['result'])
        self.assertEqual(result['changes'], {})

    def test_attached_with_failure(self):
        '''
        Tests attached on a policy that is attached.
        '''
        self.conn.list_principal_policies.return_value = {'policies': []}
        self.conn.attach_principal_policy.side_effect = ClientError(error_content, 'attach_principal_policy')
        result = salt_states['boto_iot.policy_attached']('test', policy_ret['policyName'], principal)
        self.assertFalse(result['result'])
        self.assertEqual(result['changes'], {})

    def test_detached_when_policy_not_detached(self):
        '''
        Tests detached on a policy that is not detached.
        '''
        self.conn.list_principal_policies.return_value = {'policies': [policy_ret]}
        result = salt_states['boto_iot.policy_detached']('test', policy_ret['policyName'], principal)
        self.assertTrue(result['result'])
        log.warn(result)
        self.assertFalse(result['changes']['new']['attached'])

    def test_detached_when_policy_detached(self):
        '''
        Tests detached on a policy that is detached.
        '''
        self.conn.list_principal_policies.return_value = {'policies': []}
        result = salt_states['boto_iot.policy_detached']('test', policy_ret['policyName'], principal)
        self.assertTrue(result['result'])
        self.assertEqual(result['changes'], {})

    def test_detached_with_failure(self):
        '''
        Tests detached on a policy that is detached.
        '''
        self.conn.list_principal_policies.return_value = {'policies': [policy_ret]}
        self.conn.detach_principal_policy.side_effect = ClientError(error_content, 'detach_principal_policy')
        result = salt_states['boto_iot.policy_detached']('test', policy_ret['policyName'], principal)
        self.assertFalse(result['result'])
        self.assertEqual(result['changes'], {})


@skipIf(HAS_BOTO is False, 'The boto module must be installed.')
@skipIf(_has_required_boto() is False, 'The boto3 module must be greater than'
                                       ' or equal to version {0}.  The botocore'
                                       ' module must be greater than or equal to'
                                       ' version {1}.'
        .format(required_boto3_version, required_botocore_version))
@skipIf(NO_MOCK, NO_MOCK_REASON)
class BotoIoTTopicRuleTestCase(BotoIoTStateTestCaseBase, BotoIoTTestCaseMixin):
    '''
    TestCase for salt.modules.boto_iot state.module rules
    '''

    def test_present_when_topic_rule_does_not_exist(self):
        '''
        Tests present on a topic_rule that does not exist.
        '''
        self.conn.get_topic_rule.side_effect = [topic_rule_not_found_error, {'rule': topic_rule_ret}]
        self.conn.create_topic_rule.return_value = {'created': True}
        result = salt_states['boto_iot.topic_rule_present'](
                         'topic rule present',
                         ruleName=topic_rule_ret['ruleName'],
                         sql=topic_rule_ret['sql'],
                         description=topic_rule_ret['description'],
                         actions=topic_rule_ret['actions'],
                         ruleDisabled=topic_rule_ret['ruleDisabled'])

        self.assertTrue(result['result'])
        self.assertEqual(result['changes']['new']['rule']['ruleName'],
                         topic_rule_ret['ruleName'])

    def test_present_when_policy_exists(self):
        self.conn.get_topic_rule.return_value = {'rule': topic_rule_ret}
        self.conn.create_topic_rule.return_value = {'created': True}
        result = salt_states['boto_iot.topic_rule_present'](
                         'topic rule present',
                         ruleName=topic_rule_ret['ruleName'],
                         sql=topic_rule_ret['sql'],
                         description=topic_rule_ret['description'],
                         actions=topic_rule_ret['actions'],
                         ruleDisabled=topic_rule_ret['ruleDisabled'])
        self.assertTrue(result['result'])
        self.assertEqual(result['changes'], {})

    def test_present_with_failure(self):
        self.conn.get_topic_rule.side_effect = [topic_rule_not_found_error, {'rule': topic_rule_ret}]
        self.conn.create_topic_rule.side_effect = ClientError(error_content, 'create_topic_rule')
        result = salt_states['boto_iot.topic_rule_present'](
                         'topic rule present',
                         ruleName=topic_rule_ret['ruleName'],
                         sql=topic_rule_ret['sql'],
                         description=topic_rule_ret['description'],
                         actions=topic_rule_ret['actions'],
                         ruleDisabled=topic_rule_ret['ruleDisabled'])
        self.assertFalse(result['result'])
        self.assertTrue('An error occurred' in result['comment'])

    def test_absent_when_topic_rule_does_not_exist(self):
        '''
        Tests absent on a topic rule that does not exist.
        '''
        self.conn.get_topic_rule.side_effect = topic_rule_not_found_error
        result = salt_states['boto_iot.topic_rule_absent']('test', 'myrule')
        self.assertTrue(result['result'])
        self.assertEqual(result['changes'], {})

    def test_absent_when_topic_rule_exists(self):
        self.conn.get_topic_rule.return_value = topic_rule_ret
        result = salt_states['boto_iot.topic_rule_absent']('test', topic_rule_ret['ruleName'])
        self.assertTrue(result['result'])
        self.assertEqual(result['changes']['new']['rule'], None)

    def test_absent_with_failure(self):
        self.conn.get_topic_rule.return_value = topic_rule_ret
        self.conn.delete_topic_rule.side_effect = ClientError(error_content, 'delete_topic_rule')
        result = salt_states['boto_iot.topic_rule_absent']('test', topic_rule_ret['ruleName'])
        self.assertFalse(result['result'])
        self.assertTrue('An error occurred' in result['comment'])<|MERGE_RESOLUTION|>--- conflicted
+++ resolved
@@ -164,7 +164,6 @@
         session_instance.client.return_value = self.conn
 
 
-<<<<<<< HEAD
 @skipIf(HAS_BOTO is False, 'The boto module must be installed.')
 @skipIf(_has_required_boto() is False, 'The boto3 module must be greater than'
                                        ' or equal to version {0}.  The botocore'
@@ -265,8 +264,6 @@
                                        ' version {1}.'
         .format(required_boto3_version, required_botocore_version))
 @skipIf(NO_MOCK, NO_MOCK_REASON)
-=======
->>>>>>> dc3a68ed
 class BotoIoTPolicyTestCase(BotoIoTStateTestCaseBase, BotoIoTTestCaseMixin):
     '''
     TestCase for salt.modules.boto_iot state.module
