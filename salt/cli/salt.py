--- conflicted
+++ resolved
@@ -5,13 +5,9 @@
 import os
 import sys
 
-<<<<<<< HEAD
 # Import Salt libs
+import salt.utils.job
 from salt.ext.six import string_types
-=======
-import salt.utils.job
-from salt._compat import string_types
->>>>>>> 2520e816
 from salt.utils import parsers, print_cli
 from salt.exceptions import (
         SaltClientError,
