--- conflicted
+++ resolved
@@ -8,11 +8,7 @@
 :platform:      smartos, illumos, solaris, freebsd, linux
 
 .. versionadded:: 2016.3.0
-<<<<<<< HEAD
-.. versionchanged:: Flourine
-=======
 .. versionchanged:: 2018.3.1
->>>>>>> fff4f8c1
   Big refactor to remove duplicate code, better type converions and improved
   consistancy in output.
 
