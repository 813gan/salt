--- conflicted
+++ resolved
@@ -1152,11 +1152,7 @@
         file_recv_max_size = 1024*1024 * self.opts.get('file_recv_max_size', 100)
 
         if 'loc' in load and load['loc'] < 0:
-<<<<<<< HEAD
-            log.error("load['loc'] is < 0, this should not happen.")
-=======
             log.error('Should not happen: load[loc] < 0')
->>>>>>> 9b8662a6
             return False
 
         if len(load['data']) + load.get('loc', 0) > file_recv_max_size:
