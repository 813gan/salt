# -*- coding: utf-8 -*-
'''
A module for shelling out.

Keep in mind that this module is insecure, in that it can give whomever has
access to the master root execution access to all salt minions.
'''
from __future__ import absolute_import

# Import python libs
import functools
import glob
import json
import logging
import os
import shutil
import subprocess
import sys
import time
import traceback
import fnmatch
import base64
import re
import tempfile

# Import salt libs
import salt.utils
import salt.utils.timed_subprocess
import salt.grains.extra
import salt.ext.six as six
from salt.utils import vt
from salt.exceptions import CommandExecutionError, TimedProcTimeoutError, \
    SaltInvocationError
from salt.log import LOG_LEVELS
from salt.ext.six.moves import range, zip
from salt.ext.six.moves import shlex_quote as _cmd_quote

# Only available on POSIX systems, nonfatal on windows
try:
    import pwd
except ImportError:
    pass

if salt.utils.is_windows():
    from salt.utils.win_runas import runas as win_runas
    HAS_WIN_RUNAS = True
else:
    HAS_WIN_RUNAS = False

__proxyenabled__ = ['*']
# Define the module's virtual name
__virtualname__ = 'cmd'

# Set up logging
log = logging.getLogger(__name__)

DEFAULT_SHELL = salt.grains.extra.shell()['shell']


def __virtual__():
    '''
    Overwriting the cmd python module makes debugging modules
    with pdb a bit harder so lets do it this way instead.
    '''
    return __virtualname__


def _check_cb(cb_):
    '''
    If the callback is None or is not callable, return a lambda that returns
    the value passed.
    '''
    if cb_ is not None:
        if hasattr(cb_, '__call__'):
            return cb_
        else:
            log.error('log_callback is not callable, ignoring')
    return lambda x: x


def _python_shell_default(python_shell, __pub_jid):
    '''
    Set python_shell default based on remote execution and __opts__['cmd_safe']
    '''
    try:
        # Default to python_shell=True when run directly from remote execution
        # system. Cross-module calls won't have a jid.
        if __pub_jid and python_shell is None:
            return True
        elif __opts__.get('cmd_safe', True) is False and python_shell is None:
            # Override-switch for python_shell
            return True
    except NameError:
        pass
    return python_shell


def _chroot_pids(chroot):
    pids = []
    for root in glob.glob('/proc/[0-9]*/root'):
        try:
            link = os.path.realpath(root)
            if link.startswith(chroot):
                pids.append(int(os.path.basename(
                    os.path.dirname(root)
                )))
        except OSError:
            pass
    return pids


def _render_cmd(cmd, cwd, template, saltenv='base', pillarenv=None, pillar_override=None):
    '''
    If template is a valid template engine, process the cmd and cwd through
    that engine.
    '''
    if not template:
        return (cmd, cwd)

    # render the path as a template using path_template_engine as the engine
    if template not in salt.utils.templates.TEMPLATE_REGISTRY:
        raise CommandExecutionError(
            'Attempted to render file paths with unavailable engine '
            '{0}'.format(template)
        )

    kwargs = {}
    kwargs['salt'] = __salt__
    if pillarenv is not None or pillar_override is not None:
        pillarenv = pillarenv or __opts__['pillarenv']
        kwargs['pillar'] = _gather_pillar(pillarenv, pillar_override)
    else:
        kwargs['pillar'] = __pillar__
    kwargs['grains'] = __grains__
    kwargs['opts'] = __opts__
    kwargs['saltenv'] = saltenv

    def _render(contents):
        # write out path to temp file
        tmp_path_fn = salt.utils.mkstemp()
        with salt.utils.fopen(tmp_path_fn, 'w+') as fp_:
            fp_.write(contents)
        data = salt.utils.templates.TEMPLATE_REGISTRY[template](
            tmp_path_fn,
            to_str=True,
            **kwargs
        )
        salt.utils.safe_rm(tmp_path_fn)
        if not data['result']:
            # Failed to render the template
            raise CommandExecutionError(
                'Failed to execute cmd with error: {0}'.format(
                    data['data']
                )
            )
        else:
            return data['data']

    cmd = _render(cmd)
    cwd = _render(cwd)
    return (cmd, cwd)


def _check_loglevel(level='info', quiet=False):
    '''
    Retrieve the level code for use in logging.Logger.log().
    '''
    def _bad_level(level):
        log.error(
            'Invalid output_loglevel \'{0}\'. Valid levels are: {1}. Falling '
            'back to \'info\'.'
            .format(
                level,
                ', '.join(
                    sorted(LOG_LEVELS, reverse=True)
                )
            )
        )
        return LOG_LEVELS['info']

    if salt.utils.is_true(quiet) or str(level).lower() == 'quiet':
        return None

    try:
        level = level.lower()
        if level not in LOG_LEVELS:
            return _bad_level(level)
    except AttributeError:
        return _bad_level(level)

    return LOG_LEVELS[level]


def _parse_env(env):
    if not env:
        env = {}
    if isinstance(env, list):
        env = salt.utils.repack_dictlist(env)
    if not isinstance(env, dict):
        env = {}
    return env


def _gather_pillar(pillarenv, pillar_override):
    '''
    Whenever a state run starts, gather the pillar data fresh
    '''
    pillar = salt.pillar.get_pillar(
        __opts__,
        __grains__,
        __opts__['id'],
        __opts__['environment'],
        pillar=pillar_override,
        pillarenv=pillarenv
    )
    ret = pillar.compile_pillar()
    if pillar_override and isinstance(pillar_override, dict):
        ret.update(pillar_override)
    return ret


def _check_avail(cmd):
    '''
    Check to see if the given command can be run
    '''
    if isinstance(cmd, list):
        cmd = ' '.join([str(x) if not isinstance(x, six.string_types) else x
                        for x in cmd])
    bret = True
    wret = False
    if __salt__['config.get']('cmd_blacklist_glob'):
        blist = __salt__['config.get']('cmd_blacklist_glob', [])
        for comp in blist:
            if fnmatch.fnmatch(cmd, comp):
                # BAD! you are blacklisted
                bret = False
    if __salt__['config.get']('cmd_whitelist_glob', []):
        blist = __salt__['config.get']('cmd_whitelist_glob', [])
        for comp in blist:
            if fnmatch.fnmatch(cmd, comp):
                # GOOD! You are whitelisted
                wret = True
                break
    else:
        # If no whitelist set then alls good!
        wret = True
    return bret and wret


def _run(cmd,
         cwd=None,
         stdin=None,
         stdout=subprocess.PIPE,
         stderr=subprocess.PIPE,
         output_loglevel='debug',
         log_callback=None,
         runas=None,
         shell=DEFAULT_SHELL,
         python_shell=False,
         env=None,
         clean_env=False,
         rstrip=True,
         template=None,
         umask=None,
         timeout=None,
         with_communicate=True,
         reset_system_locale=True,
         ignore_retcode=False,
         saltenv='base',
         pillarenv=None,
         pillar_override=None,
         use_vt=False,
         password=None,
         bg=False,
         encoded_cmd=False,
         **kwargs):
    '''
    Do the DRY thing and only call subprocess.Popen() once
    '''
    if 'pillar' in kwargs and not pillar_override:
        pillar_override = kwargs['pillar']
    if _is_valid_shell(shell) is False:
        log.warning(
            'Attempt to run a shell command with what may be an invalid shell! '
            'Check to ensure that the shell <{0}> is valid for this user.'
            .format(shell))

    log_callback = _check_cb(log_callback)

    # Set the default working directory to the home directory of the user
    # salt-minion is running as. Defaults to home directory of user under which
    # the minion is running.
    if not cwd:
        cwd = os.path.expanduser('~{0}'.format('' if not runas else runas))

        # make sure we can access the cwd
        # when run from sudo or another environment where the euid is
        # changed ~ will expand to the home of the original uid and
        # the euid might not have access to it. See issue #1844
        if not os.access(cwd, os.R_OK):
            cwd = '/'
            if salt.utils.is_windows():
                cwd = os.tempnam()[:3]
    else:
        # Handle edge cases where numeric/other input is entered, and would be
        # yaml-ified into non-string types
        cwd = str(cwd)

    if not salt.utils.is_windows():
        if not os.path.isfile(shell) or not os.access(shell, os.X_OK):
            msg = 'The shell {0} is not available'.format(shell)
            raise CommandExecutionError(msg)
    if salt.utils.is_windows() and use_vt:  # Memozation so not much overhead
        raise CommandExecutionError('VT not available on windows')

    if shell.lower().strip() == 'powershell':
        # Strip whitespace
        if isinstance(cmd, six.string_types):
            cmd = cmd.strip()

        # If we were called by script(), then fakeout the Windows
        # shell to run a Powershell script.
        # Else just run a Powershell command.
        stack = traceback.extract_stack(limit=2)

        # extract_stack() returns a list of tuples.
        # The last item in the list [-1] is the current method.
        # The third item[2] in each tuple is the name of that method.
        if stack[-2][2] == 'script':
<<<<<<< HEAD
            cmd = 'Powershell -NonInteractive -ExecutionPolicy Bypass -File ' + cmd
        elif encoded_cmd:
            cmd = 'Powershell -NonInteractive -EncodedCommand {0}'.format(cmd)
=======
            cmd = 'Powershell -NonInteractive -NoProfile -ExecutionPolicy Bypass -File ' + cmd
>>>>>>> 71fd01ab
        else:
            cmd = 'Powershell -NonInteractive -NoProfile "{0}"'.format(cmd.replace('"', '\\"'))

    # munge the cmd and cwd through the template
    (cmd, cwd) = _render_cmd(cmd, cwd, template, saltenv, pillarenv, pillar_override)

    ret = {}

    # If the pub jid is here then this is a remote ex or salt call command and needs to be
    # checked if blacklisted
    if '__pub_jid' in kwargs:
        if not _check_avail(cmd):
            msg = 'This shell command is not permitted: "{0}"'.format(cmd)
            raise CommandExecutionError(msg)

    env = _parse_env(env)

    for bad_env_key in (x for x, y in six.iteritems(env) if y is None):
        log.error('Environment variable \'{0}\' passed without a value. '
                  'Setting value to an empty string'.format(bad_env_key))
        env[bad_env_key] = ''

    if _check_loglevel(output_loglevel) is not None:
        # Always log the shell commands at INFO unless quiet logging is
        # requested. The command output is what will be controlled by the
        # 'loglevel' parameter.
        msg = (
            'Executing command {0}{1}{0} {2}in directory \'{3}\'{4}'.format(
                '\'' if not isinstance(cmd, list) else '',
                cmd,
                'as user \'{0}\' '.format(runas) if runas else '',
                cwd,
                '. Executing command in the background, no output will be '
                'logged.' if bg else ''
            )
        )
        log.info(log_callback(msg))

    if runas and salt.utils.is_windows():
        if not password:
            msg = 'password is a required argument for runas on Windows'
            raise CommandExecutionError(msg)

        if not HAS_WIN_RUNAS:
            msg = 'missing salt/utils/win_runas.py'
            raise CommandExecutionError(msg)

        if not isinstance(cmd, list):
            cmd = salt.utils.shlex_split(cmd, posix=False)

        cmd = ' '.join(cmd)

        return win_runas(cmd, runas, password, cwd)

    if runas:
        # Save the original command before munging it
        try:
            pwd.getpwnam(runas)
        except KeyError:
            raise CommandExecutionError(
                'User \'{0}\' is not available'.format(runas)
            )
        try:
            # Getting the environment for the runas user
            # There must be a better way to do this.
            py_code = (
                'import sys, os, itertools; '
                'sys.stdout.write(\"\\0\".join(itertools.chain(*os.environ.items())))'
            )
            if __grains__['os'] in ['MacOS', 'Darwin']:
                env_cmd = ('sudo', '-i', '-u', runas, '--',
                           sys.executable)
            elif __grains__['os'] in ['FreeBSD']:
                env_cmd = ('su', '-', runas, '-c',
                           "{0} -c {1}".format(shell, sys.executable))
            elif __grains__['os_family'] in ['Solaris']:
                env_cmd = ('su', '-', runas, '-c', sys.executable)
            elif __grains__['os_family'] in ['AIX']:
                env_cmd = ('su', runas, '-c', sys.executable)
            else:
                env_cmd = ('su', '-s', shell, '-', runas, '-c', sys.executable)
            env_encoded = subprocess.Popen(
                env_cmd,
                stdin=subprocess.PIPE,
                stdout=subprocess.PIPE
            ).communicate(py_code.encode(__salt_system_encoding__))[0]
            if six.PY2:
                import itertools
                env_runas = dict(itertools.izip(*[iter(env_encoded.split(b'\0'))]*2))
            elif six.PY3:
                if isinstance(env_encoded, str):
                    env_encoded = env_encoded.encode(__salt_system_encoding__)
                env_runas = dict(list(zip(*[iter(env_encoded.split(b'\0'))]*2)))
            env_runas.update(env)
            env = env_runas
            # Encode unicode kwargs to filesystem encoding to avoid a
            # UnicodeEncodeError when the subprocess is invoked.
            fse = sys.getfilesystemencoding()
            for key, val in six.iteritems(env):
                if isinstance(val, six.text_type):
                    env[key] = val.encode(fse)
        except ValueError:
            raise CommandExecutionError(
                'Environment could not be retrieved for User \'{0}\''.format(
                    runas
                )
            )

    if reset_system_locale is True:
        if not salt.utils.is_windows():
            # Default to C!
            # Salt only knows how to parse English words
            # Don't override if the user has passed LC_ALL
            env.setdefault('LC_CTYPE', 'C')
            env.setdefault('LC_NUMERIC', 'C')
            env.setdefault('LC_TIME', 'C')
            env.setdefault('LC_COLLATE', 'C')
            env.setdefault('LC_MONETARY', 'C')
            env.setdefault('LC_MESSAGES', 'C')
            env.setdefault('LC_PAPER', 'C')
            env.setdefault('LC_NAME', 'C')
            env.setdefault('LC_ADDRESS', 'C')
            env.setdefault('LC_TELEPHONE', 'C')
            env.setdefault('LC_MEASUREMENT', 'C')
            env.setdefault('LC_IDENTIFICATION', 'C')
        else:
            # On Windows set the codepage to US English.
            if python_shell:
                cmd = 'chcp 437 > nul & ' + cmd

    if clean_env:
        run_env = env

    else:
        run_env = os.environ.copy()
        run_env.update(env)

    if python_shell is None:
        python_shell = False

    kwargs = {'cwd': cwd,
              'shell': python_shell,
              'env': run_env,
              'stdin': str(stdin) if stdin is not None else stdin,
              'stdout': stdout,
              'stderr': stderr,
              'with_communicate': with_communicate,
              'timeout': timeout,
              'bg': bg,
              }

    if umask is not None:
        _umask = str(umask).lstrip('0')

        if _umask == '':
            msg = 'Zero umask is not allowed.'
            raise CommandExecutionError(msg)

        try:
            _umask = int(_umask, 8)
        except ValueError:
            msg = 'Invalid umask: \'{0}\''.format(umask)
            raise CommandExecutionError(msg)
    else:
        _umask = None

    if runas or umask:
        kwargs['preexec_fn'] = functools.partial(
            salt.utils.chugid_and_umask,
            runas,
            _umask)

    if not salt.utils.is_windows():
        # close_fds is not supported on Windows platforms if you redirect
        # stdin/stdout/stderr
        if kwargs['shell'] is True:
            kwargs['executable'] = shell
        kwargs['close_fds'] = True

    if not os.path.isabs(cwd) or not os.path.isdir(cwd):
        raise CommandExecutionError(
            'Specified cwd \'{0}\' either not absolute or does not exist'
            .format(cwd)
        )

    if python_shell is not True and not isinstance(cmd, list):
        posix = True
        if salt.utils.is_windows():
            posix = False
        cmd = salt.utils.shlex_split(cmd, posix=posix)
    if not use_vt:
        # This is where the magic happens
        try:
            proc = salt.utils.timed_subprocess.TimedProc(cmd, **kwargs)
        except (OSError, IOError) as exc:
            raise CommandExecutionError(
                'Unable to run command \'{0}\' with the context \'{1}\', '
                'reason: {2}'.format(cmd, kwargs, exc)
            )

        try:
            proc.run()
        except TimedProcTimeoutError as exc:
            ret['stdout'] = str(exc)
            ret['stderr'] = ''
            ret['retcode'] = None
            ret['pid'] = proc.process.pid
            # ok return code for timeouts?
            ret['retcode'] = 1
            return ret

        out, err = proc.stdout, proc.stderr
        if err is None:
            # Will happen if redirect_stderr is True, since stderr was sent to
            # stdout.
            err = ''

        if rstrip:
            if out is not None:
                out = salt.utils.to_str(out).rstrip()
            if err is not None:
                err = salt.utils.to_str(err).rstrip()
        ret['pid'] = proc.process.pid
        ret['retcode'] = proc.process.returncode
        ret['stdout'] = out
        ret['stderr'] = err
    else:
        to = ''
        if timeout:
            to = ' (timeout: {0}s)'.format(timeout)
        if _check_loglevel(output_loglevel) is not None:
            msg = 'Running {0} in VT{1}'.format(cmd, to)
            log.debug(log_callback(msg))
        stdout, stderr = '', ''
        now = time.time()
        if timeout:
            will_timeout = now + timeout
        else:
            will_timeout = -1
        try:
            proc = vt.Terminal(cmd,
                               shell=True,
                               log_stdout=True,
                               log_stderr=True,
                               cwd=cwd,
                               preexec_fn=kwargs.get('preexec_fn', None),
                               env=run_env,
                               log_stdin_level=output_loglevel,
                               log_stdout_level=output_loglevel,
                               log_stderr_level=output_loglevel,
                               stream_stdout=True,
                               stream_stderr=True)
            ret['pid'] = proc.pid
            while proc.has_unread_data:
                try:
                    try:
                        time.sleep(0.5)
                        try:
                            cstdout, cstderr = proc.recv()
                        except IOError:
                            cstdout, cstderr = '', ''
                        if cstdout:
                            stdout += cstdout
                        else:
                            cstdout = ''
                        if cstderr:
                            stderr += cstderr
                        else:
                            cstderr = ''
                        if timeout and (time.time() > will_timeout):
                            ret['stderr'] = (
                                'SALT: Timeout after {0}s\n{1}').format(
                                    timeout, stderr)
                            ret['retcode'] = None
                            break
                    except KeyboardInterrupt:
                        ret['stderr'] = 'SALT: User break\n{0}'.format(stderr)
                        ret['retcode'] = 1
                        break
                except vt.TerminalException as exc:
                    log.error(
                        'VT: {0}'.format(exc),
                        exc_info_on_loglevel=logging.DEBUG)
                    ret = {'retcode': 1, 'pid': '2'}
                    break
                # only set stdout on success as we already mangled in other
                # cases
                ret['stdout'] = stdout
                if not proc.isalive():
                    # Process terminated, i.e., not canceled by the user or by
                    # the timeout
                    ret['stderr'] = stderr
                    ret['retcode'] = proc.exitstatus
                ret['pid'] = proc.pid
        finally:
            proc.close(terminate=True, kill=True)
    try:
        if ignore_retcode:
            __context__['retcode'] = 0
        else:
            __context__['retcode'] = ret['retcode']
    except NameError:
        # Ignore the context error during grain generation
        pass
    return ret


def _run_quiet(cmd,
               cwd=None,
               stdin=None,
               runas=None,
               shell=DEFAULT_SHELL,
               python_shell=False,
               env=None,
               template=None,
               umask=None,
               timeout=None,
               reset_system_locale=True,
               saltenv='base',
               pillarenv=None,
               pillar_override=None):
    '''
    Helper for running commands quietly for minion startup
    '''
    return _run(cmd,
                runas=runas,
                cwd=cwd,
                stdin=stdin,
                stderr=subprocess.STDOUT,
                output_loglevel='quiet',
                log_callback=None,
                shell=shell,
                python_shell=python_shell,
                env=env,
                template=template,
                umask=umask,
                timeout=timeout,
                reset_system_locale=reset_system_locale,
                saltenv=saltenv,
                pillarenv=pillarenv,
                pillar_override=pillar_override)['stdout']


def _run_all_quiet(cmd,
                   cwd=None,
                   stdin=None,
                   runas=None,
                   shell=DEFAULT_SHELL,
                   python_shell=False,
                   env=None,
                   template=None,
                   umask=None,
                   timeout=None,
                   reset_system_locale=True,
                   saltenv='base',
                   pillarenv=None,
                   pillar_override=None,
                   output_loglevel=None):

    '''
    Helper for running commands quietly for minion startup.
    Returns a dict of return data.

    output_loglevel argument is ignored.  This is here for when we alias
    cmd.run_all directly to _run_all_quiet in certain chicken-and-egg
    situations where modules need to work both before and after
    the __salt__ dictionary is populated (cf dracr.py)
    '''
    return _run(cmd,
                runas=runas,
                cwd=cwd,
                stdin=stdin,
                shell=shell,
                python_shell=python_shell,
                env=env,
                output_loglevel='quiet',
                log_callback=None,
                template=template,
                umask=umask,
                timeout=timeout,
                reset_system_locale=reset_system_locale,
                saltenv=saltenv,
                pillarenv=pillarenv,
                pillar_override=pillar_override)


def run(cmd,
        cwd=None,
        stdin=None,
        runas=None,
        shell=DEFAULT_SHELL,
        python_shell=None,
        env=None,
        clean_env=False,
        template=None,
        rstrip=True,
        umask=None,
        output_loglevel='debug',
        log_callback=None,
        timeout=None,
        reset_system_locale=True,
        ignore_retcode=False,
        saltenv='base',
        use_vt=False,
        bg=False,
        password=None,
        encoded_cmd=False,
        **kwargs):
    r'''
    Execute the passed command and return the output as a string

    Note that ``env`` represents the environment variables for the command, and
    should be formatted as a dict, or a YAML string which resolves to a dict.

    :param str cmd: The command to run. ex: ``ls -lart /home``

    :param str cwd: The current working directory to execute the command in,
      defaults to ``/root`` (``C:\`` in windows)

    :param str stdin: A string of standard input can be specified for the
      command to be run using the ``stdin`` parameter. This can be useful in cases
      where sensitive information must be read from standard input.:

    :param str runas: User to run script as. If running on a Windows minion you
      must also pass a password

    :param str password: Windows only. Required when specifying ``runas``. This
      parameter will be ignored on non-Windows platforms.

      .. versionadded:: 2016.3.0

    :param str shell: Shell to execute under. Defaults to the system default
      shell.

    :param bool python_shell: If False, let python handle the positional
      arguments. Set to True to use shell features, such as pipes or redirection

    :param bool bg: If True, run command in background and do not await or deliver it's results

    :param list env: A list of environment variables to be set prior to
      execution.

        Example:

        .. code-block:: yaml

            salt://scripts/foo.sh:
              cmd.script:
                - env:
                  - BATCH: 'yes'

        .. warning::

            The above illustrates a common PyYAML pitfall, that **yes**,
            **no**, **on**, **off**, **true**, and **false** are all loaded as
            boolean ``True`` and ``False`` values, and must be enclosed in
            quotes to be used as strings. More info on this (and other) PyYAML
            idiosyncrasies can be found :doc:`here
            </topics/troubleshooting/yaml_idiosyncrasies>`.

        Variables as values are not evaluated. So $PATH in the following
        example is a literal '$PATH':

        .. code-block:: yaml

            salt://scripts/bar.sh:
              cmd.script:
                - env: "PATH=/some/path:$PATH"

        One can still use the existing $PATH by using a bit of Jinja:

        .. code-block:: yaml

            {% set current_path = salt['environ.get']('PATH', '/bin:/usr/bin') %}

            mycommand:
              cmd.run:
                - name: ls -l /
                - env:
                  - PATH: {{ [current_path, '/my/special/bin']|join(':') }}

    :param bool clean_env: Attempt to clean out all other shell environment
      variables and set only those provided in the 'env' argument to this
      function.

    :param str template: If this setting is applied then the named templating
      engine will be used to render the downloaded file. Currently jinja, mako,
      and wempy are supported

    :param bool rstrip: Strip all whitespace off the end of output before it is
      returned.

    :param str umask: The umask (in octal) to use when running the command.

    :param str output_loglevel: Control the loglevel at which the output from
      the command is logged. Note that the command being run will still be logged
      (loglevel: DEBUG) regardless, unless ``quiet`` is used for this value.

    :param int timeout: A timeout in seconds for the executed process to return.

    :param bool use_vt: Use VT utils (saltstack) to stream the command output
      more interactively to the console and the logs. This is experimental.

    :param bool encoded_cmd: Specify if the supplied command is encoded.
      Only applies to shell 'powershell'.

    .. warning::
        This function does not process commands through a shell
        unless the python_shell flag is set to True. This means that any
        shell-specific functionality such as 'echo' or the use of pipes,
        redirection or &&, should either be migrated to cmd.shell or
        have the python_shell=True flag set here.

        The use of python_shell=True means that the shell will accept _any_ input
        including potentially malicious commands such as 'good_command;rm -rf /'.
        Be absolutely certain that you have sanitized your input prior to using
        python_shell=True

    CLI Example:

    .. code-block:: bash

        salt '*' cmd.run "ls -l | awk '/foo/{print \\$2}'"

    The template arg can be set to 'jinja' or another supported template
    engine to render the command arguments before execution.
    For example:

    .. code-block:: bash

        salt '*' cmd.run template=jinja "ls -l /tmp/{{grains.id}} | awk '/foo/{print \\$2}'"

    Specify an alternate shell with the shell parameter:

    .. code-block:: bash

        salt '*' cmd.run "Get-ChildItem C:\\ " shell='powershell'

    A string of standard input can be specified for the command to be run using
    the ``stdin`` parameter. This can be useful in cases where sensitive
    information must be read from standard input.:

    .. code-block:: bash

        salt '*' cmd.run "grep f" stdin='one\\ntwo\\nthree\\nfour\\nfive\\n'

    If an equal sign (``=``) appears in an argument to a Salt command it is
    interpreted as a keyword argument in the format ``key=val``. That
    processing can be bypassed in order to pass an equal sign through to the
    remote shell command by manually specifying the kwarg:

    .. code-block:: bash

        salt '*' cmd.run cmd='sed -e s/=/:/g'
    '''
    python_shell = _python_shell_default(python_shell,
                                         kwargs.get('__pub_jid', ''))
    ret = _run(cmd,
               runas=runas,
               shell=shell,
               python_shell=python_shell,
               cwd=cwd,
               stdin=stdin,
               stderr=subprocess.STDOUT,
               env=env,
               clean_env=clean_env,
               template=template,
               rstrip=rstrip,
               umask=umask,
               output_loglevel=output_loglevel,
               log_callback=log_callback,
               timeout=timeout,
               reset_system_locale=reset_system_locale,
               ignore_retcode=ignore_retcode,
               saltenv=saltenv,
               use_vt=use_vt,
               bg=bg,
               password=password,
               encoded_cmd=encoded_cmd,
               **kwargs)

    log_callback = _check_cb(log_callback)

    lvl = _check_loglevel(output_loglevel)
    if lvl is not None:
        if not ignore_retcode and ret['retcode'] != 0:
            if lvl < LOG_LEVELS['error']:
                lvl = LOG_LEVELS['error']
            msg = (
                'Command \'{0}\' failed with return code: {1}'.format(
                    cmd,
                    ret['retcode']
                )
            )
            log.error(log_callback(msg))
        log.log(lvl, 'output: {0}'.format(log_callback(ret['stdout'])))
    return ret['stdout']


def shell(cmd,
        cwd=None,
        stdin=None,
        runas=None,
        shell=DEFAULT_SHELL,
        env=None,
        clean_env=False,
        template=None,
        rstrip=True,
        umask=None,
        output_loglevel='debug',
        log_callback=None,
        quiet=False,
        timeout=None,
        reset_system_locale=True,
        ignore_retcode=False,
        saltenv='base',
        use_vt=False,
        bg=False,
        password=None,
        **kwargs):
    '''
    Execute the passed command and return the output as a string.

    .. versionadded:: 2015.5.0

    :param str cmd: The command to run. ex: 'ls -lart /home'

    :param str cwd: The current working directory to execute the command in,
      defaults to /root

    :param str stdin: A string of standard input can be specified for the
      command to be run using the ``stdin`` parameter. This can be useful in cases
      where sensitive information must be read from standard input.

    :param str runas: User to run script as. If running on a Windows minion you
      must also pass a password

    :param str password: Windows only. Required when specifying ``runas``. This
      parameter will be ignored on non-Windows platforms.

      .. versionadded:: 2016.3.0

    :param int shell: Shell to execute under. Defaults to the system default
      shell.

    :param bool bg: If True, run command in background and do not await or
      deliver its results

    :param list env: A list of environment variables to be set prior to
      execution.

        Example:

        .. code-block:: yaml

            salt://scripts/foo.sh:
              cmd.script:
                - env:
                  - BATCH: 'yes'

        .. warning::

            The above illustrates a common PyYAML pitfall, that **yes**,
            **no**, **on**, **off**, **true**, and **false** are all loaded as
            boolean ``True`` and ``False`` values, and must be enclosed in
            quotes to be used as strings. More info on this (and other) PyYAML
            idiosyncrasies can be found :doc:`here
            </topics/troubleshooting/yaml_idiosyncrasies>`.

        Variables as values are not evaluated. So $PATH in the following
        example is a literal '$PATH':

        .. code-block:: yaml

            salt://scripts/bar.sh:
              cmd.script:
                - env: "PATH=/some/path:$PATH"

        One can still use the existing $PATH by using a bit of Jinja:

        .. code-block:: yaml

            {% set current_path = salt['environ.get']('PATH', '/bin:/usr/bin') %}

            mycommand:
              cmd.run:
                - name: ls -l /
                - env:
                  - PATH: {{ [current_path, '/my/special/bin']|join(':') }}

    :param bool clean_env: Attempt to clean out all other shell environment
      variables and set only those provided in the 'env' argument to this
      function.

    :param str template: If this setting is applied then the named templating
      engine will be used to render the downloaded file. Currently jinja, mako,
      and wempy are supported

    :param bool rstrip: Strip all whitespace off the end of output before it is
      returned.

    :param str umask: The umask (in octal) to use when running the command.

    :param str output_loglevel: Control the loglevel at which the output from
      the command is logged. Note that the command being run will still be logged
      (loglevel: DEBUG) regardless, unless ``quiet`` is used for this value.

    :param int timeout: A timeout in seconds for the executed process to return.

    :param bool use_vt: Use VT utils (saltstack) to stream the command output
      more interactively to the console and the logs. This is experimental.

    .. warning::

        This passes the cmd argument directly to the shell
        without any further processing! Be absolutely sure that you
        have properly sanitized the command passed to this function
        and do not use untrusted inputs.

    .. note::

        ``env`` represents the environment variables for the command, and
        should be formatted as a dict, or a YAML string which resolves to a dict.

    CLI Example:

    .. code-block:: bash

        salt '*' cmd.shell "ls -l | awk '/foo/{print \\$2}'"

    The template arg can be set to 'jinja' or another supported template
    engine to render the command arguments before execution.
    For example:

    .. code-block:: bash

        salt '*' cmd.shell template=jinja "ls -l /tmp/{{grains.id}} | awk '/foo/{print \\$2}'"

    Specify an alternate shell with the shell parameter:

    .. code-block:: bash

        salt '*' cmd.shell "Get-ChildItem C:\\ " shell='powershell'

    A string of standard input can be specified for the command to be run using
    the ``stdin`` parameter. This can be useful in cases where sensitive
    information must be read from standard input.:

    .. code-block:: bash

        salt '*' cmd.shell "grep f" stdin='one\\ntwo\\nthree\\nfour\\nfive\\n'

    If an equal sign (``=``) appears in an argument to a Salt command it is
    interpreted as a keyword argument in the format ``key=val``. That
    processing can be bypassed in order to pass an equal sign through to the
    remote shell command by manually specifying the kwarg:

    .. code-block:: bash

        salt '*' cmd.shell cmd='sed -e s/=/:/g'
    '''
    if 'python_shell' in kwargs:
        python_shell = kwargs.pop('python_shell')
    else:
        python_shell = True
    return run(cmd,
               cwd=cwd,
               stdin=stdin,
               runas=runas,
               shell=shell,
               env=env,
               clean_env=clean_env,
               template=template,
               rstrip=rstrip,
               umask=umask,
               output_loglevel=output_loglevel,
               log_callback=log_callback,
               quiet=quiet,
               timeout=timeout,
               reset_system_locale=reset_system_locale,
               ignore_retcode=ignore_retcode,
               saltenv=saltenv,
               use_vt=use_vt,
               python_shell=python_shell,
               bg=bg,
               password=password,
               **kwargs)


def run_stdout(cmd,
               cwd=None,
               stdin=None,
               runas=None,
               shell=DEFAULT_SHELL,
               python_shell=None,
               env=None,
               clean_env=False,
               template=None,
               rstrip=True,
               umask=None,
               output_loglevel='debug',
               log_callback=None,
               timeout=None,
               reset_system_locale=True,
               ignore_retcode=False,
               saltenv='base',
               use_vt=False,
               password=None,
               **kwargs):
    '''
    Execute a command, and only return the standard out

    :param str cmd: The command to run. ex: 'ls -lart /home'

    :param str cwd: The current working directory to execute the command in,
      defaults to /root

    :param str stdin: A string of standard input can be specified for the
      command to be run using the ``stdin`` parameter. This can be useful in cases
      where sensitive information must be read from standard input.:

    :param str runas: User to run script as. If running on a Windows minion you
      must also pass a password

    :param str password: Windows only. Required when specifying ``runas``. This
      parameter will be ignored on non-Windows platforms.

      .. versionadded:: 2016.3.0

    :param str shell: Shell to execute under. Defaults to the system default shell.

    :param bool python_shell: If False, let python handle the positional
      arguments. Set to True to use shell features, such as pipes or redirection

    :param list env: A list of environment variables to be set prior to
      execution.

        Example:

        .. code-block:: yaml

            salt://scripts/foo.sh:
              cmd.script:
                - env:
                  - BATCH: 'yes'

        .. warning::

            The above illustrates a common PyYAML pitfall, that **yes**,
            **no**, **on**, **off**, **true**, and **false** are all loaded as
            boolean ``True`` and ``False`` values, and must be enclosed in
            quotes to be used as strings. More info on this (and other) PyYAML
            idiosyncrasies can be found :doc:`here
            </topics/troubleshooting/yaml_idiosyncrasies>`.

        Variables as values are not evaluated. So $PATH in the following
        example is a literal '$PATH':

        .. code-block:: yaml

            salt://scripts/bar.sh:
              cmd.script:
                - env: "PATH=/some/path:$PATH"

        One can still use the existing $PATH by using a bit of Jinja:

        .. code-block:: yaml

            {% set current_path = salt['environ.get']('PATH', '/bin:/usr/bin') %}

            mycommand:
              cmd.run:
                - name: ls -l /
                - env:
                  - PATH: {{ [current_path, '/my/special/bin']|join(':') }}

    :param bool clean_env: Attempt to clean out all other shell environment
      variables and set only those provided in the 'env' argument to this
      function.

    :param str template: If this setting is applied then the named templating
      engine will be used to render the downloaded file. Currently jinja, mako,
      and wempy are supported

    :param bool rstrip: Strip all whitespace off the end of output before it is
      returned.

    :param str umask: The umask (in octal) to use when running the command.

    :param str output_loglevel: Control the loglevel at which the output from
      the command is logged. Note that the command being run will still be logged
      (loglevel: DEBUG) regardless, unless ``quiet`` is used for this value.

    :param int timeout: A timeout in seconds for the executed process to return.

    :param bool use_vt: Use VT utils (saltstack) to stream the command output
      more interactively to the console and the logs. This is experimental.

    .. note::
      ``env`` represents the environment variables for the command, and
      should be formatted as a dict, or a YAML string which resolves to a dict.

    CLI Example:

    .. code-block:: bash

        salt '*' cmd.run_stdout "ls -l | awk '/foo/{print \\$2}'"

    The template arg can be set to 'jinja' or another supported template
    engine to render the command arguments before execution.
    For example:

    .. code-block:: bash

        salt '*' cmd.run_stdout template=jinja "ls -l /tmp/{{grains.id}} | awk '/foo/{print \\$2}'"

    A string of standard input can be specified for the command to be run using
    the ``stdin`` parameter. This can be useful in cases where sensitive
    information must be read from standard input.:

    .. code-block:: bash

        salt '*' cmd.run_stdout "grep f" stdin='one\\ntwo\\nthree\\nfour\\nfive\\n'
    '''
    python_shell = _python_shell_default(python_shell,
                                         kwargs.get('__pub_jid', ''))
    ret = _run(cmd,
               runas=runas,
               cwd=cwd,
               stdin=stdin,
               shell=shell,
               python_shell=python_shell,
               env=env,
               clean_env=clean_env,
               template=template,
               rstrip=rstrip,
               umask=umask,
               output_loglevel=output_loglevel,
               log_callback=log_callback,
               timeout=timeout,
               reset_system_locale=reset_system_locale,
               ignore_retcode=ignore_retcode,
               saltenv=saltenv,
               use_vt=use_vt,
               password=password,
               **kwargs)

    log_callback = _check_cb(log_callback)

    lvl = _check_loglevel(output_loglevel)
    if lvl is not None:
        if not ignore_retcode and ret['retcode'] != 0:
            if lvl < LOG_LEVELS['error']:
                lvl = LOG_LEVELS['error']
            msg = (
                'Command \'{0}\' failed with return code: {1}'.format(
                    cmd,
                    ret['retcode']
                )
            )
            log.error(log_callback(msg))
        if ret['stdout']:
            log.log(lvl, 'stdout: {0}'.format(log_callback(ret['stdout'])))
        if ret['stderr']:
            log.log(lvl, 'stderr: {0}'.format(log_callback(ret['stderr'])))
        if ret['retcode']:
            log.log(lvl, 'retcode: {0}'.format(ret['retcode']))
    return ret['stdout']


def run_stderr(cmd,
               cwd=None,
               stdin=None,
               runas=None,
               shell=DEFAULT_SHELL,
               python_shell=None,
               env=None,
               clean_env=False,
               template=None,
               rstrip=True,
               umask=None,
               output_loglevel='debug',
               log_callback=None,
               timeout=None,
               reset_system_locale=True,
               ignore_retcode=False,
               saltenv='base',
               use_vt=False,
               password=None,
               **kwargs):
    '''
    Execute a command and only return the standard error

    :param str cmd: The command to run. ex: 'ls -lart /home'

    :param str cwd: The current working directory to execute the command in,
      defaults to /root

    :param str stdin: A string of standard input can be specified for the
      command to be run using the ``stdin`` parameter. This can be useful in cases
      where sensitive information must be read from standard input.:

    :param str runas: User to run script as. If running on a Windows minion you
      must also pass a password

    :param str password: Windows only. Required when specifying ``runas``. This
      parameter will be ignored on non-Windows platforms.

      .. versionadded:: 2016.3.0

    :param str shell: Shell to execute under. Defaults to the system default
      shell.

    :param bool python_shell: If False, let python handle the positional
      arguments. Set to True to use shell features, such as pipes or redirection

    :param list env: A list of environment variables to be set prior to
      execution.

        Example:

        .. code-block:: yaml

            salt://scripts/foo.sh:
              cmd.script:
                - env:
                  - BATCH: 'yes'

        .. warning::

            The above illustrates a common PyYAML pitfall, that **yes**,
            **no**, **on**, **off**, **true**, and **false** are all loaded as
            boolean ``True`` and ``False`` values, and must be enclosed in
            quotes to be used as strings. More info on this (and other) PyYAML
            idiosyncrasies can be found :doc:`here
            </topics/troubleshooting/yaml_idiosyncrasies>`.

        Variables as values are not evaluated. So $PATH in the following
        example is a literal '$PATH':

        .. code-block:: yaml

            salt://scripts/bar.sh:
              cmd.script:
                - env: "PATH=/some/path:$PATH"

        One can still use the existing $PATH by using a bit of Jinja:

        .. code-block:: yaml

            {% set current_path = salt['environ.get']('PATH', '/bin:/usr/bin') %}

            mycommand:
              cmd.run:
                - name: ls -l /
                - env:
                  - PATH: {{ [current_path, '/my/special/bin']|join(':') }}

    :param bool clean_env: Attempt to clean out all other shell environment
      variables and set only those provided in the 'env' argument to this
      function.

    :param str template: If this setting is applied then the named templating
      engine will be used to render the downloaded file. Currently jinja, mako,
      and wempy are supported

    :param bool rstrip: Strip all whitespace off the end of output before it is
      returned.

    :param str umask: The umask (in octal) to use when running the command.

    :param str output_loglevel: Control the loglevel at which the output from
      the command is logged. Note that the command being run will still be logged
      (loglevel: DEBUG) regardless, unless ``quiet`` is used for this value.

    :param int timeout: A timeout in seconds for the executed process to return.

    :param bool use_vt: Use VT utils (saltstack) to stream the command output
      more interactively to the console and the logs. This is experimental.

    .. note::
      ``env`` represents the environment variables for the command, and
      should be formatted as a dict, or a YAML string which resolves to a dict.

    CLI Example:

    .. code-block:: bash

        salt '*' cmd.run_stderr "ls -l | awk '/foo/{print \\$2}'"

    The template arg can be set to 'jinja' or another supported template
    engine to render the command arguments before execution.
    For example:

    .. code-block:: bash

        salt '*' cmd.run_stderr template=jinja "ls -l /tmp/{{grains.id}} | awk '/foo/{print \\$2}'"

    A string of standard input can be specified for the command to be run using
    the ``stdin`` parameter. This can be useful in cases where sensitive
    information must be read from standard input.:

    .. code-block:: bash

        salt '*' cmd.run_stderr "grep f" stdin='one\\ntwo\\nthree\\nfour\\nfive\\n'
    '''
    python_shell = _python_shell_default(python_shell,
                                         kwargs.get('__pub_jid', ''))
    ret = _run(cmd,
               runas=runas,
               cwd=cwd,
               stdin=stdin,
               shell=shell,
               python_shell=python_shell,
               env=env,
               clean_env=clean_env,
               template=template,
               rstrip=rstrip,
               umask=umask,
               output_loglevel=output_loglevel,
               log_callback=log_callback,
               timeout=timeout,
               reset_system_locale=reset_system_locale,
               ignore_retcode=ignore_retcode,
               use_vt=use_vt,
               saltenv=saltenv,
               password=password,
               **kwargs)

    log_callback = _check_cb(log_callback)

    lvl = _check_loglevel(output_loglevel)
    if lvl is not None:
        if not ignore_retcode and ret['retcode'] != 0:
            if lvl < LOG_LEVELS['error']:
                lvl = LOG_LEVELS['error']
            msg = (
                'Command \'{0}\' failed with return code: {1}'.format(
                    cmd,
                    ret['retcode']
                )
            )
            log.error(log_callback(msg))
        if ret['stdout']:
            log.log(lvl, 'stdout: {0}'.format(log_callback(ret['stdout'])))
        if ret['stderr']:
            log.log(lvl, 'stderr: {0}'.format(log_callback(ret['stderr'])))
        if ret['retcode']:
            log.log(lvl, 'retcode: {0}'.format(ret['retcode']))
    return ret['stderr']


def run_all(cmd,
            cwd=None,
            stdin=None,
            runas=None,
            shell=DEFAULT_SHELL,
            python_shell=None,
            env=None,
            clean_env=False,
            template=None,
            rstrip=True,
            umask=None,
            output_loglevel='debug',
            log_callback=None,
            timeout=None,
            reset_system_locale=True,
            ignore_retcode=False,
            saltenv='base',
            use_vt=False,
            redirect_stderr=False,
            password=None,
            **kwargs):
    '''
    Execute the passed command and return a dict of return data

    :param str cmd: The command to run. ex: 'ls -lart /home'

    :param str cwd: The current working directory to execute the command in,
      defaults to /root

    :param str stdin: A string of standard input can be specified for the
      command to be run using the ``stdin`` parameter. This can be useful in cases
      where sensitive information must be read from standard input.:

    :param str runas: User to run script as. If running on a Windows minion you
      must also pass a password

    :param str password: Windows only. Required when specifying ``runas``. This
      parameter will be ignored on non-Windows platforms.

      .. versionadded:: 2016.3.0

    :param str shell: Shell to execute under. Defaults to the system default
      shell.

    :param bool python_shell: If False, let python handle the positional
      arguments. Set to True to use shell features, such as pipes or redirection

    :param list env: A list of environment variables to be set prior to
      execution.

        Example:

        .. code-block:: yaml

            salt://scripts/foo.sh:
              cmd.script:
                - env:
                  - BATCH: 'yes'

        .. warning::

            The above illustrates a common PyYAML pitfall, that **yes**,
            **no**, **on**, **off**, **true**, and **false** are all loaded as
            boolean ``True`` and ``False`` values, and must be enclosed in
            quotes to be used as strings. More info on this (and other) PyYAML
            idiosyncrasies can be found :doc:`here
            </topics/troubleshooting/yaml_idiosyncrasies>`.

        Variables as values are not evaluated. So $PATH in the following
        example is a literal '$PATH':

        .. code-block:: yaml

            salt://scripts/bar.sh:
              cmd.script:
                - env: "PATH=/some/path:$PATH"

        One can still use the existing $PATH by using a bit of Jinja:

        .. code-block:: yaml

            {% set current_path = salt['environ.get']('PATH', '/bin:/usr/bin') %}

            mycommand:
              cmd.run:
                - name: ls -l /
                - env:
                  - PATH: {{ [current_path, '/my/special/bin']|join(':') }}

    :param bool clean_env: Attempt to clean out all other shell environment
      variables and set only those provided in the 'env' argument to this
      function.

    :param str template: If this setting is applied then the named templating
      engine will be used to render the downloaded file. Currently jinja, mako,
      and wempy are supported

    :param bool rstrip: Strip all whitespace off the end of output before it is
      returned.

    :param str umask: The umask (in octal) to use when running the command.

    :param str output_loglevel: Control the loglevel at which the output from
      the command is logged. Note that the command being run will still be logged
      (loglevel: DEBUG) regardless, unless ``quiet`` is used for this value.

    :param int timeout: A timeout in seconds for the executed process to return.

    :param bool use_vt: Use VT utils (saltstack) to stream the command output
      more interactively to the console and the logs. This is experimental.

    .. note::
      ``env`` represents the environment variables for the command, and
      should be formatted as a dict, or a YAML string which resolves to a dict.

    redirect_stderr : False
        If set to ``True``, then stderr will be redirected to stdout. This is
        helpful for cases where obtaining both the retcode and output is
        desired, but it is not desired to have the output separated into both
        stdout and stderr.

        .. versionadded:: 2015.8.2

    CLI Example:

    .. code-block:: bash

        salt '*' cmd.run_all "ls -l | awk '/foo/{print \\$2}'"

    The template arg can be set to 'jinja' or another supported template
    engine to render the command arguments before execution.
    For example:

    .. code-block:: bash

        salt '*' cmd.run_all template=jinja "ls -l /tmp/{{grains.id}} | awk '/foo/{print \\$2}'"

    A string of standard input can be specified for the command to be run using
    the ``stdin`` parameter. This can be useful in cases where sensitive
    information must be read from standard input.:

    .. code-block:: bash

        salt '*' cmd.run_all "grep f" stdin='one\\ntwo\\nthree\\nfour\\nfive\\n'
    '''
    python_shell = _python_shell_default(python_shell,
                                         kwargs.get('__pub_jid', ''))
    stderr = subprocess.STDOUT if redirect_stderr else subprocess.PIPE
    ret = _run(cmd,
               runas=runas,
               cwd=cwd,
               stdin=stdin,
               stderr=stderr,
               shell=shell,
               python_shell=python_shell,
               env=env,
               clean_env=clean_env,
               template=template,
               rstrip=rstrip,
               umask=umask,
               output_loglevel=output_loglevel,
               log_callback=log_callback,
               timeout=timeout,
               reset_system_locale=reset_system_locale,
               ignore_retcode=ignore_retcode,
               saltenv=saltenv,
               use_vt=use_vt,
               password=password,
               **kwargs)

    log_callback = _check_cb(log_callback)

    lvl = _check_loglevel(output_loglevel)
    if lvl is not None:
        if not ignore_retcode and ret['retcode'] != 0:
            if lvl < LOG_LEVELS['error']:
                lvl = LOG_LEVELS['error']
            msg = (
                'Command \'{0}\' failed with return code: {1}'.format(
                    cmd,
                    ret['retcode']
                )
            )
            log.error(log_callback(msg))
        if ret['stdout']:
            log.log(lvl, 'stdout: {0}'.format(log_callback(ret['stdout'])))
        if ret['stderr']:
            log.log(lvl, 'stderr: {0}'.format(log_callback(ret['stderr'])))
        if ret['retcode']:
            log.log(lvl, 'retcode: {0}'.format(ret['retcode']))
    return ret


def retcode(cmd,
            cwd=None,
            stdin=None,
            runas=None,
            shell=DEFAULT_SHELL,
            python_shell=None,
            env=None,
            clean_env=False,
            template=None,
            umask=None,
            output_loglevel='debug',
            log_callback=None,
            timeout=None,
            reset_system_locale=True,
            ignore_retcode=False,
            saltenv='base',
            use_vt=False,
            password=None,
            **kwargs):
    '''
    Execute a shell command and return the command's return code.

    :param str cmd: The command to run. ex: 'ls -lart /home'

    :param str cwd: The current working directory to execute the command in,
      defaults to /root

    :param str stdin: A string of standard input can be specified for the
      command to be run using the ``stdin`` parameter. This can be useful in cases
      where sensitive information must be read from standard input.:

    :param str runas: User to run script as. If running on a Windows minion you
      must also pass a password

    :param str password: Windows only. Required when specifying ``runas``. This
      parameter will be ignored on non-Windows platforms.

      .. versionadded:: 2016.3.0

    :param str shell: Shell to execute under. Defaults to the system default
      shell.

    :param bool python_shell: If False, let python handle the positional
      arguments. Set to True to use shell features, such as pipes or redirection

    :param list env: A list of environment variables to be set prior to
      execution.

        Example:

        .. code-block:: yaml

            salt://scripts/foo.sh:
              cmd.script:
                - env:
                  - BATCH: 'yes'

        .. warning::

            The above illustrates a common PyYAML pitfall, that **yes**,
            **no**, **on**, **off**, **true**, and **false** are all loaded as
            boolean ``True`` and ``False`` values, and must be enclosed in
            quotes to be used as strings. More info on this (and other) PyYAML
            idiosyncrasies can be found :doc:`here
            </topics/troubleshooting/yaml_idiosyncrasies>`.

        Variables as values are not evaluated. So $PATH in the following
        example is a literal '$PATH':

        .. code-block:: yaml

            salt://scripts/bar.sh:
              cmd.script:
                - env: "PATH=/some/path:$PATH"

        One can still use the existing $PATH by using a bit of Jinja:

        .. code-block:: yaml

            {% set current_path = salt['environ.get']('PATH', '/bin:/usr/bin') %}

            mycommand:
              cmd.run:
                - name: ls -l /
                - env:
                  - PATH: {{ [current_path, '/my/special/bin']|join(':') }}

    :param bool clean_env: Attempt to clean out all other shell environment
      variables and set only those provided in the 'env' argument to this
      function.

    :param str template: If this setting is applied then the named templating
      engine will be used to render the downloaded file. Currently jinja, mako,
      and wempy are supported

    :param bool rstrip: Strip all whitespace off the end of output before it is
      returned.

    :param str umask: The umask (in octal) to use when running the command.

    :param str output_loglevel: Control the loglevel at which the output from
      the command is logged. Note that the command being run will still be logged
      (loglevel: DEBUG) regardless, unless ``quiet`` is used for this value.

    :param int timeout: A timeout in seconds for the executed process to return.

    :param bool use_vt: Use VT utils (saltstack) to stream the command output
      more interactively to the console and the logs. This is experimental.

    .. note::
      ``env`` represents the environment variables for the command, and
      should be formatted as a dict, or a YAML string which resolves to a dict.

    :rtype: int
    :rtype: None
    :returns: Return Code as an int or None if there was an exception.

    CLI Example:

    .. code-block:: bash

        salt '*' cmd.retcode "file /bin/bash"

    The template arg can be set to 'jinja' or another supported template
    engine to render the command arguments before execution.
    For example:

    .. code-block:: bash

        salt '*' cmd.retcode template=jinja "file {{grains.pythonpath[0]}}/python"

    A string of standard input can be specified for the command to be run using
    the ``stdin`` parameter. This can be useful in cases where sensitive
    information must be read from standard input.:

    .. code-block:: bash

        salt '*' cmd.retcode "grep f" stdin='one\\ntwo\\nthree\\nfour\\nfive\\n'
    '''
    ret = _run(cmd,
               runas=runas,
               cwd=cwd,
               stdin=stdin,
               stderr=subprocess.STDOUT,
               shell=shell,
               python_shell=python_shell,
               env=env,
               clean_env=clean_env,
               template=template,
               umask=umask,
               output_loglevel=output_loglevel,
               log_callback=log_callback,
               timeout=timeout,
               reset_system_locale=reset_system_locale,
               ignore_retcode=ignore_retcode,
               saltenv=saltenv,
               use_vt=use_vt,
               password=password,
               **kwargs)

    log_callback = _check_cb(log_callback)

    lvl = _check_loglevel(output_loglevel)
    if lvl is not None:
        if not ignore_retcode and ret['retcode'] != 0:
            if lvl < LOG_LEVELS['error']:
                lvl = LOG_LEVELS['error']
            msg = (
                'Command \'{0}\' failed with return code: {1}'.format(
                    cmd,
                    ret['retcode']
                )
            )
            log.error(log_callback(msg))
        log.log(lvl, 'output: {0}'.format(log_callback(ret['stdout'])))
    return ret['retcode']


def _retcode_quiet(cmd,
                   cwd=None,
                   stdin=None,
                   runas=None,
                   shell=DEFAULT_SHELL,
                   python_shell=False,
                   env=None,
                   clean_env=False,
                   template=None,
                   umask=None,
                   output_loglevel='quiet',
                   log_callback=None,
                   timeout=None,
                   reset_system_locale=True,
                   ignore_retcode=False,
                   saltenv='base',
                   use_vt=False,
                   password=None,
                   **kwargs):
    '''
    Helper for running commands quietly for minion startup.
    Returns same as retcode
    '''
    return retcode(cmd,
                   cwd=cwd,
                   stdin=stdin,
                   runas=runas,
                   shell=shell,
                   python_shell=python_shell,
                   env=env,
                   clean_env=clean_env,
                   template=template,
                   umask=umask,
                   output_loglevel=output_loglevel,
                   log_callback=log_callback,
                   timeout=timeout,
                   reset_system_locale=reset_system_locale,
                   ignore_retcode=ignore_retcode,
                   saltenv=saltenv,
                   use_vt=use_vt,
                   password=password,
                   **kwargs)


def script(source,
           args=None,
           cwd=None,
           stdin=None,
           runas=None,
           shell=DEFAULT_SHELL,
           python_shell=None,
           env=None,
           template=None,
           umask=None,
           output_loglevel='debug',
           log_callback=None,
           quiet=False,
           timeout=None,
           reset_system_locale=True,
           saltenv='base',
           use_vt=False,
           bg=False,
           password=None,
           **kwargs):
    '''
    Download a script from a remote location and execute the script locally.
    The script can be located on the salt master file server or on an HTTP/FTP
    server.

    The script will be executed directly, so it can be written in any available
    programming language.

    :param str source: The location of the script to download. If the file is
      located on the master in the directory named spam, and is called eggs, the
      source string is salt://spam/eggs

    :param str args: String of command line args to pass to the script.  Only
      used if no args are specified as part of the `name` argument. To pass a
      string containing spaces in YAML, you will need to doubly-quote it:
      "arg1 'arg two' arg3"

    :param str cwd: The current working directory to execute the command in,
      defaults to /root

    :param str stdin: A string of standard input can be specified for the
      command to be run using the ``stdin`` parameter. This can be useful in cases
      where sensitive information must be read from standard input.:

    :param str runas: User to run script as. If running on a Windows minion you
      must also pass a password

    :param str password: Windows only. Required when specifying ``runas``. This
      parameter will be ignored on non-Windows platforms.

      .. versionadded:: 2016.3.0

    :param str shell: Shell to execute under. Defaults to the system default
      shell.

    :param bool python_shell: If False, let python handle the positional
      arguments. Set to True to use shell features, such as pipes or redirection

    :param bool bg: If True, run script in background and do not await or deliver it's results

    :param list env: A list of environment variables to be set prior to
      execution.

        Example:

        .. code-block:: yaml

            salt://scripts/foo.sh:
              cmd.script:
                - env:
                  - BATCH: 'yes'

        .. warning::

            The above illustrates a common PyYAML pitfall, that **yes**,
            **no**, **on**, **off**, **true**, and **false** are all loaded as
            boolean ``True`` and ``False`` values, and must be enclosed in
            quotes to be used as strings. More info on this (and other) PyYAML
            idiosyncrasies can be found :doc:`here
            </topics/troubleshooting/yaml_idiosyncrasies>`.

        Variables as values are not evaluated. So $PATH in the following
        example is a literal '$PATH':

        .. code-block:: yaml

            salt://scripts/bar.sh:
              cmd.script:
                - env: "PATH=/some/path:$PATH"

        One can still use the existing $PATH by using a bit of Jinja:

        .. code-block:: yaml

            {% set current_path = salt['environ.get']('PATH', '/bin:/usr/bin') %}

            mycommand:
              cmd.run:
                - name: ls -l /
                - env:
                  - PATH: {{ [current_path, '/my/special/bin']|join(':') }}

    :param str template: If this setting is applied then the named templating
      engine will be used to render the downloaded file. Currently jinja, mako,
      and wempy are supported

    :param str umask: The umask (in octal) to use when running the command.

    :param str output_loglevel: Control the loglevel at which the output from
      the command is logged. Note that the command being run will still be logged
      (loglevel: DEBUG)regardless, unless ``quiet`` is used for this value.

    :param bool quiet: The command will be executed quietly, meaning no log
      entries of the actual command or its return data. This is deprecated as of
      the **2014.1.0** release, and is being replaced with ``output_loglevel: quiet``.

    :param int timeout: If the command has not terminated after timeout seconds,
      send the subprocess sigterm, and if sigterm is ignored, follow up with
      sigkill

    :param bool use_vt: Use VT utils (saltstack) to stream the command output
      more interactively to the console and the logs. This is experimental.

    CLI Example:

    .. code-block:: bash

        salt '*' cmd.script salt://scripts/runme.sh
        salt '*' cmd.script salt://scripts/runme.sh 'arg1 arg2 "arg 3"'
        salt '*' cmd.script salt://scripts/windows_task.ps1 args=' -Input c:\\tmp\\infile.txt' shell='powershell'


    .. code-block:: bash

        salt '*' cmd.script salt://scripts/runme.sh stdin='one\\ntwo\\nthree\\nfour\\nfive\\n'
    '''
    python_shell = _python_shell_default(python_shell,
                                         kwargs.get('__pub_jid', ''))

    def _cleanup_tempfile(path):
        try:
            __salt__['file.remove'](path)
        except (SaltInvocationError, CommandExecutionError) as exc:
            log.error(
                'cmd.script: Unable to clean tempfile \'{0}\': {1}'.format(
                    path,
                    exc
                )
            )

    if '__env__' in kwargs:
        salt.utils.warn_until(
            'Oxygen',
            'Parameter \'__env__\' has been detected in the argument list.  This '
            'parameter is no longer used and has been replaced by \'saltenv\' '
            'as of Salt Carbon.  This warning will be removed in Salt Oxygen.'
            )
        kwargs.pop('__env__')

    if salt.utils.is_windows() and runas and cwd is None:
        cwd = tempfile.mkdtemp(dir=__opts__['cachedir'])
        __salt__['win_dacl.add_ace'](
            cwd, 'File', runas, 'READ&EXECUTE', 'ALLOW',
            'FOLDER&SUBFOLDERS&FILES')

    path = salt.utils.mkstemp(dir=cwd, suffix=os.path.splitext(source)[1])

    if template:
        if 'pillarenv' in kwargs or 'pillar' in kwargs:
            pillarenv = kwargs.get('pillarenv', __opts__.get('pillarenv'))
            kwargs['pillar'] = _gather_pillar(pillarenv, kwargs.get('pillar'))
        fn_ = __salt__['cp.get_template'](source,
                                          path,
                                          template,
                                          saltenv,
                                          **kwargs)
        if not fn_:
            if salt.utils.is_windows() and runas:
                _cleanup_tempfile(cwd)
            else:
                _cleanup_tempfile(path)
            return {'pid': 0,
                    'retcode': 1,
                    'stdout': '',
                    'stderr': '',
                    'cache_error': True}
    else:
        fn_ = __salt__['cp.cache_file'](source, saltenv)
        if not fn_:
            if salt.utils.is_windows() and runas:
                _cleanup_tempfile(cwd)
            else:
                _cleanup_tempfile(path)
            return {'pid': 0,
                    'retcode': 1,
                    'stdout': '',
                    'stderr': '',
                    'cache_error': True}
        shutil.copyfile(fn_, path)
    if not salt.utils.is_windows():
        os.chmod(path, 320)
        os.chown(path, __salt__['file.user_to_uid'](runas), -1)
    ret = _run(path + ' ' + str(args) if args else path,
               cwd=cwd,
               stdin=stdin,
               output_loglevel=output_loglevel,
               log_callback=log_callback,
               runas=runas,
               shell=shell,
               python_shell=python_shell,
               env=env,
               umask=umask,
               timeout=timeout,
               reset_system_locale=reset_system_locale,
               saltenv=saltenv,
               use_vt=use_vt,
               bg=bg,
               password=password,
               **kwargs)
    if salt.utils.is_windows() and runas:
        _cleanup_tempfile(cwd)
    else:
        _cleanup_tempfile(path)
    return ret


def script_retcode(source,
                   args=None,
                   cwd=None,
                   stdin=None,
                   runas=None,
                   shell=DEFAULT_SHELL,
                   python_shell=None,
                   env=None,
                   template='jinja',
                   umask=None,
                   timeout=None,
                   reset_system_locale=True,
                   saltenv='base',
                   output_loglevel='debug',
                   log_callback=None,
                   use_vt=False,
                   password=None,
                   **kwargs):
    '''
    Download a script from a remote location and execute the script locally.
    The script can be located on the salt master file server or on an HTTP/FTP
    server.

    The script will be executed directly, so it can be written in any available
    programming language.

    The script can also be formatted as a template, the default is jinja.

    Only evaluate the script return code and do not block for terminal output

    :param str source: The location of the script to download. If the file is
      located on the master in the directory named spam, and is called eggs, the
      source string is salt://spam/eggs

    :param str args: String of command line args to pass to the script. Only
      used if no args are specified as part of the `name` argument. To pass a
      string containing spaces in YAML, you will need to doubly-quote it:  "arg1
      'arg two' arg3"

    :param str cwd: The current working directory to execute the command in,
      defaults to /root

    :param str stdin: A string of standard input can be specified for the
      command to be run using the ``stdin`` parameter. This can be useful in cases
      where sensitive information must be read from standard input.:

    :param str runas: User to run script as. If running on a Windows minion you
      must also pass a password

    :param str password: Windows only. Required when specifying ``runas``. This
      parameter will be ignored on non-Windows platforms.

      .. versionadded:: 2016.3.0

    :param str shell: Shell to execute under. Defaults to the system default
      shell.

    :param bool python_shell: If False, let python handle the positional
      arguments. Set to True to use shell features, such as pipes or redirection

    :param list env: A list of environment variables to be set prior to
      execution.

        Example:

        .. code-block:: yaml

            salt://scripts/foo.sh:
              cmd.script:
                - env:
                  - BATCH: 'yes'

        .. warning::

            The above illustrates a common PyYAML pitfall, that **yes**,
            **no**, **on**, **off**, **true**, and **false** are all loaded as
            boolean ``True`` and ``False`` values, and must be enclosed in
            quotes to be used as strings. More info on this (and other) PyYAML
            idiosyncrasies can be found :doc:`here
            </topics/troubleshooting/yaml_idiosyncrasies>`.

        Variables as values are not evaluated. So $PATH in the following
        example is a literal '$PATH':

        .. code-block:: yaml

            salt://scripts/bar.sh:
              cmd.script:
                - env: "PATH=/some/path:$PATH"

        One can still use the existing $PATH by using a bit of Jinja:

        .. code-block:: yaml

            {% set current_path = salt['environ.get']('PATH', '/bin:/usr/bin') %}

            mycommand:
              cmd.run:
                - name: ls -l /
                - env:
                  - PATH: {{ [current_path, '/my/special/bin']|join(':') }}

    :param str template: If this setting is applied then the named templating
      engine will be used to render the downloaded file. Currently jinja, mako,
      and wempy are supported

    :param str umask: The umask (in octal) to use when running the command.

    :param str output_loglevel: Control the loglevel at which the output from
      the command is logged. Note that the command being run will still be logged
      (loglevel: DEBUG) regardless, unless ``quiet`` is used for this value.

    :param bool quiet: The command will be executed quietly, meaning no log
      entries of the actual command or its return data. This is deprecated as of
      the **2014.1.0** release, and is being replaced with ``output_loglevel:
      quiet``.

    :param int timeout: If the command has not terminated after timeout seconds,
      send the subprocess sigterm, and if sigterm is ignored, follow up with
      sigkill

    :param bool use_vt: Use VT utils (saltstack) to stream the command output
      more interactively to the console and the logs. This is experimental.

    CLI Example:

    .. code-block:: bash

        salt '*' cmd.script_retcode salt://scripts/runme.sh
        salt '*' cmd.script_retcode salt://scripts/runme.sh 'arg1 arg2 "arg 3"'
        salt '*' cmd.script_retcode salt://scripts/windows_task.ps1 args=' -Input c:\\tmp\\infile.txt' shell='powershell'

    A string of standard input can be specified for the command to be run using
    the ``stdin`` parameter. This can be useful in cases where sensitive
    information must be read from standard input.:

    .. code-block:: bash

        salt '*' cmd.script_retcode salt://scripts/runme.sh stdin='one\\ntwo\\nthree\\nfour\\nfive\\n'
    '''
    if '__env__' in kwargs:
        salt.utils.warn_until(
            'Oxygen',
            'Parameter \'__env__\' has been detected in the argument list.  This '
            'parameter is no longer used and has been replaced by \'saltenv\' '
            'as of Salt Carbon.  This warning will be removed in Salt Oxygen.'
            )
        kwargs.pop('__env__')

    return script(source=source,
                  args=args,
                  cwd=cwd,
                  stdin=stdin,
                  runas=runas,
                  shell=shell,
                  python_shell=python_shell,
                  env=env,
                  template=template,
                  umask=umask,
                  timeout=timeout,
                  reset_system_locale=reset_system_locale,
                  saltenv=saltenv,
                  output_loglevel=output_loglevel,
                  log_callback=log_callback,
                  use_vt=use_vt,
                  password=password,
                  **kwargs)['retcode']


def which(cmd):
    '''
    Returns the path of an executable available on the minion, None otherwise

    CLI Example:

    .. code-block:: bash

        salt '*' cmd.which cat
    '''
    return salt.utils.which(cmd)


def which_bin(cmds):
    '''
    Returns the first command found in a list of commands

    CLI Example:

    .. code-block:: bash

        salt '*' cmd.which_bin '[pip2, pip, pip-python]'
    '''
    return salt.utils.which_bin(cmds)


def has_exec(cmd):
    '''
    Returns true if the executable is available on the minion, false otherwise

    CLI Example:

    .. code-block:: bash

        salt '*' cmd.has_exec cat
    '''
    return which(cmd) is not None


def exec_code(lang, code, cwd=None):
    '''
    Pass in two strings, the first naming the executable language, aka -
    python2, python3, ruby, perl, lua, etc. the second string containing
    the code you wish to execute. The stdout will be returned.

    CLI Example:

    .. code-block:: bash

        salt '*' cmd.exec_code ruby 'puts "cheese"'
    '''
    return exec_code_all(lang, code, cwd)['stdout']


def exec_code_all(lang, code, cwd=None):
    '''
    Pass in two strings, the first naming the executable language, aka -
    python2, python3, ruby, perl, lua, etc. the second string containing
    the code you wish to execute. All cmd artifacts (stdout, stderr, retcode, pid)
    will be returned.

    CLI Example:

    .. code-block:: bash

        salt '*' cmd.exec_code_all ruby 'puts "cheese"'
    '''
    powershell = lang.lower().startswith("powershell")

    if powershell:
        codefile = salt.utils.mkstemp(suffix=".ps1")
    else:
        codefile = salt.utils.mkstemp()

    with salt.utils.fopen(codefile, 'w+t', binary=False) as fp_:
        fp_.write(code)

    if powershell:
        cmd = [lang, "-File", codefile]
    else:
        cmd = [lang, codefile]

    ret = run_all(cmd, cwd=cwd, python_shell=False)
    os.remove(codefile)
    return ret


def tty(device, echo=None):
    '''
    Echo a string to a specific tty

    CLI Example:

    .. code-block:: bash

        salt '*' cmd.tty tty0 'This is a test'
        salt '*' cmd.tty pts3 'This is a test'
    '''
    if device.startswith('tty'):
        teletype = '/dev/{0}'.format(device)
    elif device.startswith('pts'):
        teletype = '/dev/{0}'.format(device.replace('pts', 'pts/'))
    else:
        return {'Error': 'The specified device is not a valid TTY'}
    try:
        with salt.utils.fopen(teletype, 'wb') as tty_device:
            tty_device.write(echo)
        return {
            'Success': 'Message was successfully echoed to {0}'.format(teletype)
        }
    except IOError:
        return {
            'Error': 'Echoing to {0} returned error'.format(teletype)
        }


def run_chroot(root,
               cmd,
               cwd=None,
               stdin=None,
               runas=None,
               shell=DEFAULT_SHELL,
               python_shell=True,
               env=None,
               clean_env=False,
               template=None,
               rstrip=True,
               umask=None,
               output_loglevel='quiet',
               log_callback=None,
               quiet=False,
               timeout=None,
               reset_system_locale=True,
               ignore_retcode=False,
               saltenv='base',
               use_vt=False,
               bg=False,
               **kwargs):
    '''
    .. versionadded:: 2014.7.0

    This function runs :mod:`cmd.run_all <salt.modules.cmdmod.run_all>` wrapped
    within a chroot, with dev and proc mounted in the chroot

    root
        Path to the root of the jail to use.

    cmd
        The command to run. ex: 'ls -lart /home'

    cwd
        The current working directory to execute the command in, defaults to
        /root

    stdin
        A string of standard input can be specified for the command to be run using
        the ``stdin`` parameter. This can be useful in cases where sensitive
        information must be read from standard input.:

    runas
        User to run script as.

    shell
        Shell to execute under. Defaults to the system default shell.

    python_shell
        If False, let python handle the positional arguments. Set to True
        to use shell features, such as pipes or redirection

    env
        A list of environment variables to be set prior to execution.
        Example:

        .. code-block:: yaml

            salt://scripts/foo.sh:
              cmd.script:
                - env:
                  - BATCH: 'yes'

        .. warning::

            The above illustrates a common PyYAML pitfall, that **yes**,
            **no**, **on**, **off**, **true**, and **false** are all loaded as
            boolean ``True`` and ``False`` values, and must be enclosed in
            quotes to be used as strings. More info on this (and other) PyYAML
            idiosyncrasies can be found :doc:`here
            </topics/troubleshooting/yaml_idiosyncrasies>`.

        Variables as values are not evaluated. So $PATH in the following
        example is a literal '$PATH':

        .. code-block:: yaml

            salt://scripts/bar.sh:
              cmd.script:
                - env: "PATH=/some/path:$PATH"

        One can still use the existing $PATH by using a bit of Jinja:

        .. code-block:: yaml

            {% set current_path = salt['environ.get']('PATH', '/bin:/usr/bin') %}

            mycommand:
              cmd.run:
                - name: ls -l /
                - env:
                  - PATH: {{ [current_path, '/my/special/bin']|join(':') }}

     clean_env:
        Attempt to clean out all other shell environment variables and set
        only those provided in the 'env' argument to this function.

    template
        If this setting is applied then the named templating engine will be
        used to render the downloaded file. Currently jinja, mako, and wempy
        are supported

    rstrip
        Strip all whitespace off the end of output before it is returned.

    umask
         The umask (in octal) to use when running the command.

    output_loglevel
        Control the loglevel at which the output from the command is logged.
        Note that the command being run will still be logged (loglevel: DEBUG)
        regardless, unless ``quiet`` is used for this value.

    timeout
        A timeout in seconds for the executed process to return.

    use_vt
        Use VT utils (saltstack) to stream the command output more
        interactively to the console and the logs.
        This is experimental.


    CLI Example:

    .. code-block:: bash

        salt '*' cmd.run_chroot /var/lib/lxc/container_name/rootfs 'sh /tmp/bootstrap.sh'
    '''
    __salt__['mount.mount'](
        os.path.join(root, 'dev'),
        'udev',
        fstype='devtmpfs')
    __salt__['mount.mount'](
        os.path.join(root, 'proc'),
        'proc',
        fstype='proc')

    # Execute chroot routine
    sh_ = '/bin/sh'
    if os.path.isfile(os.path.join(root, 'bin/bash')):
        sh_ = '/bin/bash'

    if isinstance(cmd, (list, tuple)):
        cmd = ' '.join([str(i) for i in cmd])
    cmd = 'chroot {0} {1} -c {2}'.format(root, sh_, _cmd_quote(cmd))

    run_func = __context__.pop('cmd.run_chroot.func', run_all)

    ret = run_func(cmd,
                   runas=runas,
                   cwd=cwd,
                   stdin=stdin,
                   shell=shell,
                   python_shell=python_shell,
                   env=env,
                   clean_env=clean_env,
                   template=template,
                   rstrip=rstrip,
                   umask=umask,
                   output_loglevel=output_loglevel,
                   log_callback=log_callback,
                   quiet=quiet,
                   timeout=timeout,
                   reset_system_locale=reset_system_locale,
                   ignore_retcode=ignore_retcode,
                   saltenv=saltenv,
                   pillarenv=kwargs.get('pillarenv'),
                   pillar=kwargs.get('pillar'),
                   use_vt=use_vt,
                   bg=bg)

    # Kill processes running in the chroot
    for i in range(6):
        pids = _chroot_pids(root)
        if not pids:
            break
        for pid in pids:
            # use sig 15 (TERM) for first 3 attempts, then 9 (KILL)
            sig = 15 if i < 3 else 9
            os.kill(pid, sig)

    if _chroot_pids(root):
        log.error('Processes running in chroot could not be killed, '
                  'filesystem will remain mounted')

    __salt__['mount.umount'](os.path.join(root, 'proc'))
    __salt__['mount.umount'](os.path.join(root, 'dev'))
    return ret


def _is_valid_shell(shell):
    '''
    Attempts to search for valid shells on a system and
    see if a given shell is in the list
    '''
    if salt.utils.is_windows():
        return True  # Don't even try this for Windows
    shells = '/etc/shells'
    available_shells = []
    if os.path.exists(shells):
        try:
            with salt.utils.fopen(shells, 'r') as shell_fp:
                lines = shell_fp.read().splitlines()
            for line in lines:
                if line.startswith('#'):
                    continue
                else:
                    available_shells.append(line)
        except OSError:
            return True
    else:
        # No known method of determining available shells
        return None
    if shell in available_shells:
        return True
    else:
        return False


def shells():
    '''
    Lists the valid shells on this system via the /etc/shells file

    .. versionadded:: 2015.5.0

    CLI Example::

        salt '*' cmd.shells
    '''
    shells_fn = '/etc/shells'
    ret = []
    if os.path.exists(shells_fn):
        try:
            with salt.utils.fopen(shells_fn, 'r') as shell_fp:
                lines = shell_fp.read().splitlines()
            for line in lines:
                line = line.strip()
                if line.startswith('#'):
                    continue
                elif not line:
                    continue
                else:
                    ret.append(line)
        except OSError:
            log.error("File '{0}' was not found".format(shells_fn))
    return ret


def shell_info(shell):
    '''
    Provides information about a shell or script languages which often use ``#!``.
    The values returned are dependant on the shell or scripting languages all return the
    ``installed``, ``path``, ``version``, ``version_raw``

    :param str shell: Name of the shell. Support shells/script languages include
        bash, cmd, perl, php, powershell, python, ruby and zsh
    :return: Properties of the shell specifically its and other information if available.
    :rtype: dict

    .. code-block:: python

        {'version': '<2 or 3 numeric components dot-separated>',
         'version_raw': '<full version string>',
         'path': '<full path to binary>',
         'installed': <True, False or None>,
         '<attribute>': '<attribute value>'}

    ..

    .. note::
        * ``installed`` is always returned, if ``None`` or ``False`` also returns error and may also return ``stdout`` for diagnostics.
        * ``version`` is for use in determine if a shell/script language has a particular feature set, not for package management.
        * The shell must be within the exeuctable search path.

    .. versionadded:: Carbon

    CLI Example:

    .. code-block:: bash

        salt '*' cmd.shell_info bash
        salt '*' cmd.shell_info powershell

    ..

    :codeauthor: Damon Atkins <https://github.com/damon-atkins>
    '''
    regex_shells = {
        'bash': [r'version (\d\S*)', 'bash', '--version'],
        'bash-test-error': [r'versioZ ([-\w.]+)', 'bash', '--version'],  # used to test a error result
        'bash-test-env': [r'(HOME=.*)', 'bash', '-c', 'declare'],  # used to test a error result
        'zsh': [r'^zsh (\d\S*)', 'zsh', '--version'],
        'tcsh': [r'^tcsh (\d\S*)', 'tcsh', '--version'],
        'cmd': [r'Version ([\d.]+)', 'cmd.exe', '/C', 'ver'],
        'powershell': [r'PSVersion\s+(\d\S*)', 'powershell', '-NonInteractive', '$PSVersionTable'],
        'perl': [r'^(\d\S*)', 'perl', '-e', 'printf "%vd\n", $^V;'],
        'python': [r'^Python (\d\S*)', 'python', '-V'],
        'ruby': [r'^ruby (\d\S*)', 'ruby', '-v'],
        'php': [r'^PHP (\d\S*)', 'php', '-v']
    }
    # Ensure ret['installed'] always as a value of True, False or None (not sure)
    ret = {}
    ret['installed'] = False
    if salt.utils.is_windows() and shell == 'powershell':
        pw_keys = __salt__['reg.list_keys']('HKEY_LOCAL_MACHINE', 'Software\\Microsoft\\PowerShell')
        pw_keys.sort(key=int)
        if len(pw_keys) == 0:
            return {
                'error': 'Unable to locate \'powershell\' Reason: Cannot be found in registry.',
                'installed': False,
            }
        for reg_ver in pw_keys:
            install_data = __salt__['reg.read_value']('HKEY_LOCAL_MACHINE', 'Software\\Microsoft\\PowerShell\\{0}'.format(reg_ver), 'Install')
            if 'vtype' in install_data and install_data['vtype'] == 'REG_DWORD' and install_data['vdata'] == 1:
                details = __salt__['reg.list_values']('HKEY_LOCAL_MACHINE', 'Software\\Microsoft\\PowerShell\\{0}\\PowerShellEngine'.format(reg_ver))
                ret = {}  # reset data, want the newest version details only as powershell is backwards compatible
                ret['installed'] = None  # if all goes well this will become True
                ret['path'] = which('powershell.exe')
                for attribute in details:
                    if attribute['vname'].lower() == '(default)':
                        continue
                    elif attribute['vname'].lower() == 'powershellversion':
                        ret['psversion'] = attribute['vdata']
                        ret['version_raw'] = attribute['vdata']
                    elif attribute['vname'].lower() == 'runtimeversion':
                        ret['crlversion'] = attribute['vdata']
                        if ret['crlversion'][0] == 'v' or ret['crlversion'][0] == 'V':
                            ret['crlversion'] = ret['crlversion'][1::]
                    elif attribute['vname'].lower() == 'pscompatibleversion':
                        # reg attribute does not end in s, the powershell attibute does
                        ret['pscompatibleversions'] = attribute['vdata'].replace(' ', '').split(',')
                    else:
                        # keys are lower case as python is case sensitive the registry is not
                        ret[attribute['vname'].lower()] = attribute['vdata']
    else:
        if shell not in regex_shells:
            return {
                'error': 'Salt does not know how to get the version number for {0}'.format(shell),
                'installed': None
            }
        shell_data = regex_shells[shell]
        pattern = shell_data.pop(0)
        # We need to make sure HOME set, so shells work correctly
        # salt-call will general have home set, the salt-minion service may not
        # We need to assume ports of unix shells to windows will look after themselves
        # in setting HOME as they do it in many different ways
        newenv = os.environ
        if ('HOME' not in newenv) and (not salt.utils.is_windows()):
            newenv['HOME'] = os.path.expanduser('~')
            log.debug('HOME environment set to {0}'.format(newenv['HOME']))
        try:
            proc = salt.utils.timed_subprocess.TimedProc(
                shell_data,
                stdin=None,
                stdout=subprocess.PIPE,
                stderr=subprocess.STDOUT,
                timeout=10,
                env=newenv
                )
        except (OSError, IOError) as exc:
            return {
                'error': 'Unable to run command \'{0}\' Reason: {1}'.format(' '.join(shell_data), exc),
                'installed': False,
            }
        try:
            proc.run()
        except TimedProcTimeoutError as exc:
            return {
                'error': 'Unable to run command \'{0}\' Reason: Timed out.'.format(' '.join(shell_data)),
                'installed': False,
            }

        ret['path'] = which(shell_data[0])
        pattern_result = re.search(pattern, proc.stdout, flags=re.IGNORECASE)
        # only set version if we find it, so code later on can deal with it
        if pattern_result:
            ret['version_raw'] = pattern_result.group(1)

    if 'version_raw' in ret:
        version_results = re.match(r'(\d[\d.]*)', ret['version_raw'])
        if version_results:
            ret['installed'] = True
            ver_list = version_results.group(1).split('.')[:3]
            if len(ver_list) == 1:
                ver_list.append('0')
            ret['version'] = '.'.join(ver_list[:3])
    else:
        ret['installed'] = None  # Have an unexpect result

    if 'version' not in ret:
        ret['error'] = 'The version regex pattern for shell {0}, could not find the version string'.format(shell)
        ret['stdout'] = proc.stdout  # include stdout so they can see the issue
        log.error(ret['error'])

    return ret


def powershell(cmd,
        cwd=None,
        stdin=None,
        runas=None,
        shell=DEFAULT_SHELL,
        env=None,
        clean_env=False,
        template=None,
        rstrip=True,
        umask=None,
        output_loglevel='debug',
        quiet=False,
        timeout=None,
        reset_system_locale=True,
        ignore_retcode=False,
        saltenv='base',
        use_vt=False,
        password=None,
        encode_cmd=False,
        **kwargs):
    '''
    Execute the passed PowerShell command and return the output as a string.

    .. versionadded:: 2016.3.0

    .. warning ::

        This passes the cmd argument directly to PowerShell
        without any further processing! Be absolutely sure that you
        have properly sanitized the command passed to this function
        and do not use untrusted inputs.

    Note that ``env`` represents the environment variables for the command, and
    should be formatted as a dict, or a YAML string which resolves to a dict.

    :param str cmd: The powershell command to run.

    :param str cwd: The current working directory to execute the command in

    :param str stdin: A string of standard input can be specified for the
      command to be run using the ``stdin`` parameter. This can be useful in cases
      where sensitive information must be read from standard input.:

    :param str runas: User to run script as. If running on a Windows minion you
      must also pass a password

    :param str password: Windows only. Required when specifying ``runas``. This
      parameter will be ignored on non-Windows platforms.

      .. versionadded:: 2016.3.0

    :param str shell: Shell to execute under. Defaults to the system default
      shell.

    :param bool python_shell: If False, let python handle the positional
      arguments. Set to True to use shell features, such as pipes or redirection

    :param list env: A list of environment variables to be set prior to
      execution.

        Example:

        .. code-block:: yaml

            salt://scripts/foo.sh:
              cmd.script:
                - env:
                  - BATCH: 'yes'

        .. warning::

            The above illustrates a common PyYAML pitfall, that **yes**,
            **no**, **on**, **off**, **true**, and **false** are all loaded as
            boolean ``True`` and ``False`` values, and must be enclosed in
            quotes to be used as strings. More info on this (and other) PyYAML
            idiosyncrasies can be found :doc:`here
            </topics/troubleshooting/yaml_idiosyncrasies>`.

        Variables as values are not evaluated. So $PATH in the following
        example is a literal '$PATH':

        .. code-block:: yaml

            salt://scripts/bar.sh:
              cmd.script:
                - env: "PATH=/some/path:$PATH"

        One can still use the existing $PATH by using a bit of Jinja:

        .. code-block:: yaml

            {% set current_path = salt['environ.get']('PATH', '/bin:/usr/bin') %}

            mycommand:
              cmd.run:
                - name: ls -l /
                - env:
                  - PATH: {{ [current_path, '/my/special/bin']|join(':') }}

    :param bool clean_env: Attempt to clean out all other shell environment
      variables and set only those provided in the 'env' argument to this
      function.

    :param str template: If this setting is applied then the named templating
      engine will be used to render the downloaded file. Currently jinja, mako,
      and wempy are supported

    :param bool rstrip: Strip all whitespace off the end of output before it is
      returned.

    :param str umask: The umask (in octal) to use when running the command.

    :param str output_loglevel: Control the loglevel at which the output from
      the command is logged. Note that the command being run will still be logged
      (loglevel: DEBUG) regardless, unless ``quiet`` is used for this value.

    :param int timeout: A timeout in seconds for the executed process to return.

    :param bool use_vt: Use VT utils (saltstack) to stream the command output
      more interactively to the console and the logs. This is experimental.

    :param bool reset_system_locale: Resets the system locale

    :param bool ignore_retcode: Ignore the return code

    :param str saltenv: The salt environment to use. Default is 'base'

    :param bool encode_cmd: Encode the command before executing. Use in cases
      where characters may be dropped or incorrectly converted when executed.
      Default is False.

    CLI Example:

    .. code-block:: powershell

        salt '*' cmd.powershell "$PSVersionTable.CLRVersion"
    '''
    if 'python_shell' in kwargs:
        python_shell = kwargs.pop('python_shell')
    else:
        python_shell = True

    # Append PowerShell Object formatting
    cmd = '{0} | ConvertTo-Json -Depth 32'.format(cmd)

    if encode_cmd:
        # Convert the cmd to UTF-16LE without a BOM and base64 encode.
        # Just base64 encoding UTF-8 or including a BOM is not valid.
        log.debug('Encoding PowerShell command \'{0}\''.format(cmd))
        cmd_utf16 = cmd.decode('utf-8').encode('utf-16le')
        cmd = base64.standard_b64encode(cmd_utf16)
        encoded_cmd = True
    else:
        encoded_cmd = False

    # Retrieve the response, while overriding shell with 'powershell'
    response = run(cmd,
                   cwd=cwd,
                   stdin=stdin,
                   runas=runas,
                   shell='powershell',
                   env=env,
                   clean_env=clean_env,
                   template=template,
                   rstrip=rstrip,
                   umask=umask,
                   output_loglevel=output_loglevel,
                   quiet=quiet,
                   timeout=timeout,
                   reset_system_locale=reset_system_locale,
                   ignore_retcode=ignore_retcode,
                   saltenv=saltenv,
                   use_vt=use_vt,
                   python_shell=python_shell,
                   password=password,
                   encoded_cmd=encoded_cmd,
                   **kwargs)

    try:
        return json.loads(response)
    except Exception:
        log.error("Error converting PowerShell JSON return", exc_info=True)
        return {}


def run_bg(cmd,
        cwd=None,
        runas=None,
        shell=DEFAULT_SHELL,
        python_shell=None,
        env=None,
        clean_env=False,
        template=None,
        umask=None,
        timeout=None,
        output_loglevel='debug',
        log_callback=None,
        reset_system_locale=True,
        ignore_retcode=False,
        saltenv='base',
        password=None,
        **kwargs):
    r'''
    .. versionadded: 2016.3.0

    Execute the passed command in the background and return it's PID

    Note that ``env`` represents the environment variables for the command, and
    should be formatted as a dict, or a YAML string which resolves to a dict.

    :param str cmd: The command to run. ex: 'ls -lart /home'

    :param str cwd: The current working directory to execute the command in,
      defaults to `/root` (`C:\` in windows)

    :param str output_loglevel: Control the loglevel at which the output from
      the command is logged. Note that the command being run will still be logged
      (loglevel: DEBUG) regardless, unless ``quiet`` is used for this value.

    :param str runas: User to run script as. If running on a Windows minion you
      must also pass a password

    :param str password: Windows only. Required when specifying ``runas``. This
      parameter will be ignored on non-Windows platforms.

      .. versionadded:: 2016.3.0

    :param str shell: Shell to execute under. Defaults to the system default
      shell.

    :param bool python_shell: If False, let python handle the positional
      arguments. Set to True to use shell features, such as pipes or redirection

    :param list env: A list of environment variables to be set prior to
      execution.

        Example:

        .. code-block:: yaml

            salt://scripts/foo.sh:
              cmd.script:
                - env:
                  - BATCH: 'yes'

        .. warning::

            The above illustrates a common PyYAML pitfall, that **yes**,
            **no**, **on**, **off**, **true**, and **false** are all loaded as
            boolean ``True`` and ``False`` values, and must be enclosed in
            quotes to be used as strings. More info on this (and other) PyYAML
            idiosyncrasies can be found :doc:`here
            </topics/troubleshooting/yaml_idiosyncrasies>`.

        Variables as values are not evaluated. So $PATH in the following
        example is a literal '$PATH':

        .. code-block:: yaml

            salt://scripts/bar.sh:
              cmd.script:
                - env: "PATH=/some/path:$PATH"

        One can still use the existing $PATH by using a bit of Jinja:

        .. code-block:: yaml

            {% set current_path = salt['environ.get']('PATH', '/bin:/usr/bin') %}

            mycommand:
              cmd.run:
                - name: ls -l /
                - env:
                  - PATH: {{ [current_path, '/my/special/bin']|join(':') }}

    :param bool clean_env: Attempt to clean out all other shell environment
      variables and set only those provided in the 'env' argument to this
      function.

    :param str template: If this setting is applied then the named templating
      engine will be used to render the downloaded file. Currently jinja, mako,
      and wempy are supported

    :param str umask: The umask (in octal) to use when running the command.

    :param int timeout: A timeout in seconds for the executed process to return.

    .. warning::

        This function does not process commands through a shell
        unless the python_shell flag is set to True. This means that any
        shell-specific functionality such as 'echo' or the use of pipes,
        redirection or &&, should either be migrated to cmd.shell or
        have the python_shell=True flag set here.

        The use of python_shell=True means that the shell will accept _any_ input
        including potentially malicious commands such as 'good_command;rm -rf /'.
        Be absolutely certain that you have sanitized your input prior to using
        python_shell=True

    CLI Example:

    .. code-block:: bash

        salt '*' cmd.run_bg "fstrim-all"

    The template arg can be set to 'jinja' or another supported template
    engine to render the command arguments before execution.
    For example:

    .. code-block:: bash

        salt '*' cmd.run_bg template=jinja "ls -l /tmp/{{grains.id}} | awk '/foo/{print \\$2}'"

    Specify an alternate shell with the shell parameter:

    .. code-block:: bash

        salt '*' cmd.run_bg "Get-ChildItem C:\\ " shell='powershell'

    If an equal sign (``=``) appears in an argument to a Salt command it is
    interpreted as a keyword argument in the format ``key=val``. That
    processing can be bypassed in order to pass an equal sign through to the
    remote shell command by manually specifying the kwarg:

    .. code-block:: bash

        salt '*' cmd.run_bg cmd='ls -lR / | sed -e s/=/:/g > /tmp/dontwait'
    '''

    python_shell = _python_shell_default(python_shell,
                                         kwargs.get('__pub_jid', ''))
    res = _run(cmd,
               stdin=None,
               stderr=None,
               stdout=None,
               output_loglevel=output_loglevel,
               use_vt=None,
               bg=True,
               with_communicate=False,
               rstrip=False,
               runas=runas,
               shell=shell,
               python_shell=python_shell,
               cwd=cwd,
               env=env,
               clean_env=clean_env,
               template=template,
               umask=umask,
               log_callback=log_callback,
               timeout=timeout,
               reset_system_locale=reset_system_locale,
               ignore_retcode=ignore_retcode,
               saltenv=saltenv,
               password=password,
               **kwargs
               )

    return {
        'pid': res['pid']
    }<|MERGE_RESOLUTION|>--- conflicted
+++ resolved
@@ -327,13 +327,9 @@
         # The last item in the list [-1] is the current method.
         # The third item[2] in each tuple is the name of that method.
         if stack[-2][2] == 'script':
-<<<<<<< HEAD
-            cmd = 'Powershell -NonInteractive -ExecutionPolicy Bypass -File ' + cmd
+            cmd = 'Powershell -NonInteractive -NoProfile -ExecutionPolicy Bypass -File ' + cmd
         elif encoded_cmd:
             cmd = 'Powershell -NonInteractive -EncodedCommand {0}'.format(cmd)
-=======
-            cmd = 'Powershell -NonInteractive -NoProfile -ExecutionPolicy Bypass -File ' + cmd
->>>>>>> 71fd01ab
         else:
             cmd = 'Powershell -NonInteractive -NoProfile "{0}"'.format(cmd.replace('"', '\\"'))
 
