--- conflicted
+++ resolved
@@ -2331,13 +2331,8 @@
         for line in conf:
             if isinstance(line, str):
                 fp_.write(line)
-<<<<<<< HEAD
             elif isinstance(line, dict):
-                key = line.keys()[0]
-=======
-            elif type(line) is dict:
                 key = line.iterkeys().next()
->>>>>>> 4d362274
                 out_line = None
                 if isinstance(line[key], str):
                     out_line = ' = '.join((key, line[key]))
