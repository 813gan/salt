# -*- coding: utf-8 -*-
'''
Control Linux Containers via Salt

:depends: lxc package for distribution

lxc >= 1.0 (even beta alpha) is required

'''

# Import python libs
from __future__ import absolute_import, print_function
import datetime
import copy
import textwrap
import difflib
import logging
import tempfile
import os
import time
import shutil
import re
import random
import distutils.version

# Import salt libs
import salt
import salt.utils.odict
import salt.utils
import salt.utils.dictupdate
import salt.utils.network
from salt.exceptions import CommandExecutionError, SaltInvocationError
import salt.utils.cloud
import salt.config

# Import 3rd-party libs
import salt.ext.six as six
# pylint: disable=import-error,no-name-in-module
from salt.ext.six.moves import range  # pylint: disable=redefined-builtin
from salt.ext.six.moves.urllib.parse import urlparse as _urlparse
# pylint: enable=import-error,no-name-in-module

# Set up logging
log = logging.getLogger(__name__)

# Don't shadow built-in's.
__func_alias__ = {
    'list_': 'list',
    'ls_': 'ls'
}

__virtualname__ = 'lxc'
DEFAULT_NIC = 'eth0'
DEFAULT_BR = 'br0'
SEED_MARKER = '/lxc.initial_seed'
EXEC_DRIVER = 'lxc-attach'
_marker = object()


def __virtual__():
    if salt.utils.which('lxc-start'):
        return __virtualname__
    # To speed up the whole thing, we decided to not use the
    # subshell way and assume things are in place for lxc
    # Discussion made by @kiorky and @thatch45

    # lxc-version presence is not sufficient, in lxc1.0 alpha
    # (precise backports), we have it and it is sufficient
    # for the module to execute.
    # elif salt.utils.which('lxc-version'):
    #     passed = False
    #     try:
    #         passed = subprocess.check_output(
    #             'lxc-version').split(':')[1].strip() >= '1.0'
    #     except Exception:
    #         pass
    #     if not passed:
    #         log.warning('Support for lxc < 1.0 may be incomplete.')
    #     return 'lxc'
    # return False
    #
    return False


def version():
    '''
    Return the actual lxc client version

        .. versionadded:: 2015.5.2

    CLI Example:

    .. code-block:: bash

        salt '*' lxc.version

    '''
    k = 'lxc.version'
    if not __context__.get(k, None):
        cversion = __salt__['cmd.run_all']('lxc-ls --version')
        if not cversion['retcode']:
            ver = distutils.version.LooseVersion(cversion['stdout'])
            if ver < distutils.version.LooseVersion('1.0'):
                raise CommandExecutionError('LXC should be at least 1.0')
            __context__[k] = "{0}".format(ver)
    return __context__.get(k, None)


def _clear_context():
    '''
    Clear any lxc variables set in __context__
    '''
    for var in [x for x in __context__ if x.startswith('lxc.')]:
        log.trace('Clearing __context__[\'{0}\']'.format(var))
        __context__.pop(var, None)


def _ip_sort(ip):
    '''Ip sorting'''
    idx = '001'
    if ip == '127.0.0.1':
        idx = '200'
    if ip == '::1':
        idx = '201'
    elif '::' in ip:
        idx = '100'
    return '{0}___{1}'.format(idx, ip)


def search_lxc_bridges():
    '''
    Search which bridges are potentially available as LXC bridges

    CLI Example:

    .. code-block:: bash

        salt '*' lxc.search_lxc_bridges

    '''
    bridges = __context__.get('lxc.bridges', None)
    # either match not yet called or no bridges were found
    # to handle the case where lxc was not installed on the first
    # call
    if not bridges:
        bridges = set()
        running_bridges = set()
        bridges.add(DEFAULT_BR)
        try:
            output = __salt__['cmd.run_all']('brctl show')
            for line in output['stdout'].splitlines()[1:]:
                if not line.startswith(' '):
                    running_bridges.add(line.split()[0].strip())
        except (SaltInvocationError, CommandExecutionError):
            pass
        for ifc, ip in six.iteritems(
            __grains__.get('ip_interfaces', {})
        ):
            if ifc in running_bridges:
                bridges.add(ifc)
            elif os.path.exists(
                '/sys/devices/virtual/net/{0}/bridge'.format(ifc)
            ):
                bridges.add(ifc)
        bridges = list(bridges)
        # if we found interfaces that have lxc in their names
        # we filter them as being the potential lxc bridges
        # we also try to default on br0 on other cases

        def sort_bridges(a):
            pref = 'z'
            if 'lxc' in a:
                pref = 'a'
            elif 'br0' == a:
                pref = 'c'
            return '{0}_{1}'.format(pref, a)
        bridges.sort(key=sort_bridges)
        __context__['lxc.bridges'] = bridges
    return bridges


def search_lxc_bridge():
    '''
    Search the first bridge which is potentially available as LXC bridge

    CLI Example:

    .. code-block:: bash

        salt '*' lxc.search_lxc_bridge

    '''
    return search_lxc_bridges()[0]


def _get_salt_config(config, **kwargs):
    if not config:
        config = kwargs.get('minion', {})
    if not config:
        config = {}
    config.setdefault('master',
                      kwargs.get('master',
                              __opts__.get('master',
                                           __opts__['id'])))
    config.setdefault(
        'master_port',
        kwargs.get('master_port',
                __opts__.get('master_port',
                             __opts__.get('ret_port',
                                          __opts__.get('4506')))))
    if not config['master']:
        config = {}
    return config


def cloud_init_interface(name, vm_=None, **kwargs):
    '''
    Interface between salt.cloud.lxc driver and lxc.init
    ``vm_`` is a mapping of vm opts in the salt.cloud format
    as documented for the lxc driver.

    This can be used either:

    - from the salt cloud driver
    - because you find the argument to give easier here
      than using directly lxc.init

    .. warning::
        BE REALLY CAREFUL CHANGING DEFAULTS !!!
        IT'S A RETRO COMPATIBLE INTERFACE WITH
        THE SALT CLOUD DRIVER (ask kiorky).

    name
        name of the lxc container to create
    pub_key
        public key to preseed the minion with.
        Can be the keycontent or a filepath
    priv_key
        private key to preseed the minion with.
        Can be the keycontent or a filepath
    profile
        :ref:`profile <tutorial-lxc-profiles-container>` selection
    network_profile
        :ref:`network profile <tutorial-lxc-profiles-network>` selection
    nic_opts
        per interface settings compatibles with
        network profile (ipv4/ipv6/link/gateway/mac/netmask)

        eg::

              - {'eth0': {'mac': '00:16:3e:01:29:40',
                          'gateway': None, (default)
                          'link': 'br0', (default)
                          'gateway': None, (default)
                          'netmask': '', (default)
                          'ip': '22.1.4.25'}}
    unconditional_install
        given to lxc.bootstrap (see relative doc)
    force_install
        given to lxc.bootstrap (see relative doc)
    config
        any extra argument for the salt minion config
    dnsservers
        dns servers to set inside the container
    autostart
        autostart the container at boot time
    password
        administrative password for the container


    .. warning::

        Legacy but still supported options:

    from_container
        which container we use as a template
        when running lxc.clone
    image
        which template do we use when we
        are using lxc.create. This is the default
        mode unless you specify something in from_container
    backing
        which backing store to use.
        Values can be: overlayfs, dir(default), lvm, zfs, brtfs
    fstype
        When using a blockdevice level backing store,
        which filesystem to use on
    size
        When using a blockdevice level backing store,
        which size for the filesystem to use on
    snapshot
        Use snapshot when cloning the container source
    vgname
        if using LVM: vgname
    lgname
        if using LVM: lvname
    ip
        ip for the primary nic
    mac
        mac address for the primary nic
    netmask
        netmask for the primary nic (24)
        = ``vm_.get('netmask', '24')``
    bridge
        bridge for the primary nic (lxcbr0)
    gateway
        network gateway for the container
    additional_ips
        additional ips which will be wired on the main bridge (br0)
        which is connected to internet.
        Be aware that you may use manual virtual mac addresses
        providen by you provider (online, ovh, etc).
        This is a list of mappings {ip: '', mac: '', netmask:''}
        Set gateway to None and an interface with a gateway
        to escape from another interface that eth0.
        eg::

              - {'mac': '00:16:3e:01:29:40',
                 'gateway': None, (default)
                 'link': 'br0', (default)
                 'netmask': '', (default)
                 'ip': '22.1.4.25'}

    users
        administrative users for the container
        default: [root] and [root, ubuntu] on ubuntu
    default_nic
        name of the first interface, you should
        really not override this

    CLI Example:

    .. code-block:: bash

        salt '*' lxc.cloud_init_interface foo

    '''
    if vm_ is None:
        vm_ = {}
    vm_ = copy.deepcopy(vm_)
    vm_ = salt.utils.dictupdate.update(vm_, kwargs)

    profile_data = copy.deepcopy(
        vm_.get('lxc_profile',
                vm_.get('profile', {})))
    if not isinstance(profile_data, (dict, six.string_types)):
        profile_data = {}
    profile = get_container_profile(profile_data)

    def _cloud_get(k, default=None):
        return vm_.get(k, profile.get(k, default))

    if name is None:
        name = vm_['name']
    # if we are on ubuntu, default to ubuntu
    default_template = ''
    if __grains__.get('os', '') in ['Ubuntu']:
        default_template = 'ubuntu'
    image = _cloud_get('image')
    if not image:
        _cloud_get('template', default_template)
    backing = _cloud_get('backing', 'dir')
    if image:
        profile['template'] = image
    vgname = _cloud_get('vgname', None)
    if vgname:
        profile['vgname'] = vgname
    if backing:
        profile['backing'] = backing
    snapshot = _cloud_get('snapshot', False)
    autostart = bool(_cloud_get('autostart', True))
    dnsservers = _cloud_get('dnsservers', [])
    if not dnsservers:
        dnsservers = ['8.8.8.8', '4.4.4.4']
    password = _cloud_get('password', 's3cr3t')
    password_encrypted = _cloud_get('password_encrypted', False)
    fstype = _cloud_get('fstype', None)
    lvname = _cloud_get('lvname', None)
    pub_key = _cloud_get('pub_key', None)
    priv_key = _cloud_get('priv_key', None)
    size = _cloud_get('size', '20G')
    script = _cloud_get('script', None)
    script_args = _cloud_get('script_args', None)
    users = _cloud_get('users', None)
    if users is None:
        users = []
    ssh_username = _cloud_get('ssh_username', None)
    if ssh_username and (ssh_username not in users):
        users.append(ssh_username)
    network_profile = _cloud_get('network_profile', None)
    nic_opts = kwargs.get('nic_opts', None)
    netmask = _cloud_get('netmask', '24')
    bridge = _cloud_get('bridge', None)
    gateway = _cloud_get('gateway', None)
    unconditional_install = _cloud_get('unconditional_install', False)
    force_install = _cloud_get('force_install', True)
    config = _get_salt_config(_cloud_get('config', {}), **vm_)
    default_nic = _cloud_get('default_nic', DEFAULT_NIC)
    # do the interface with lxc.init mainly via nic_opts
    # to avoid extra and confusing extra use cases.
    if not isinstance(nic_opts, dict):
        nic_opts = salt.utils.odict.OrderedDict()
    # have a reference to the default nic
    eth0 = nic_opts.setdefault(default_nic,
                               salt.utils.odict.OrderedDict())
    # lxc config is based of ifc order, be sure to use odicts.
    if not isinstance(nic_opts, salt.utils.odict.OrderedDict):
        bnic_opts = salt.utils.odict.OrderedDict()
        bnic_opts.update(nic_opts)
        nic_opts = bnic_opts
    gw = None
    # legacy salt.cloud scheme for network interfaces settings support
    bridge = _cloud_get('bridge', None)
    ip = _cloud_get('ip', None)
    mac = _cloud_get('mac', None)
    if ip:
        fullip = ip
        if netmask:
            fullip += '/{0}'.format(netmask)
        eth0['ipv4'] = fullip
        if mac is not None:
            eth0['mac'] = mac
    for ix, iopts in enumerate(_cloud_get("additional_ips", [])):
        ifh = "eth{0}".format(ix+1)
        ethx = nic_opts.setdefault(ifh, {})
        if gw is None:
            gw = iopts.get('gateway', ethx.get('gateway', None))
            if gw:
                # only one and only one default gateway is allowed !
                eth0.pop('gateway', None)
                gateway = None
                # even if the gateway if on default "eth0" nic
                # and we popped it will work
                # as we reinject or set it here.
                ethx['gateway'] = gw
        elink = iopts.get('link', ethx.get('link', None))
        if elink:
            ethx['link'] = elink
        # allow dhcp
        aip = iopts.get('ipv4', iopts.get('ip', None))
        if aip:
            ethx['ipv4'] = aip
        nm = iopts.get('netmask', '')
        if nm:
            ethx['ipv4'] += '/{0}'.format(nm)
        for i in ('mac', 'hwaddr'):
            if i in iopts:
                ethx['mac'] = iopts[i]
                break
        if 'mac' not in ethx:
            ethx['mac'] = salt.utils.gen_mac()
    # last round checking for unique gateway and such
    gw = None
    for ethx in [a for a in nic_opts]:
        ndata = nic_opts[ethx]
        if gw:
            ndata.pop('gateway', None)
        if 'gateway' in ndata:
            gw = ndata['gateway']
            gateway = None
    # only use a default bridge / gateway if we configured them
    # via the legacy salt cloud configuration style.
    # On other cases, we should rely on settings provided by the new
    # salt lxc network profile style configuration which can
    # be also be overriden or a per interface basis via the nic_opts dict.
    if bridge:
        eth0['link'] = bridge
    if gateway:
        eth0['gateway'] = gateway
    #
    lxc_init_interface = {}
    lxc_init_interface['name'] = name
    lxc_init_interface['config'] = config
    lxc_init_interface['memory'] = _cloud_get('memory', 0)  # nolimit
    lxc_init_interface['pub_key'] = pub_key
    lxc_init_interface['priv_key'] = priv_key
    lxc_init_interface['nic_opts'] = nic_opts
    for clone_from in ['clone_from', 'clone', 'from_container']:
        # clone_from should default to None if not available
        lxc_init_interface['clone_from'] = _cloud_get(clone_from, None)
        if lxc_init_interface['clone_from'] is not None:
            break
    lxc_init_interface['profile'] = profile
    lxc_init_interface['snapshot'] = snapshot
    lxc_init_interface['dnsservers'] = dnsservers
    lxc_init_interface['fstype'] = fstype
    lxc_init_interface['vgname'] = vgname
    lxc_init_interface['size'] = size
    lxc_init_interface['lvname'] = lvname
    lxc_init_interface['force_install'] = force_install
    lxc_init_interface['unconditional_install'] = (
        unconditional_install
    )
    lxc_init_interface['bootstrap_url'] = script
    lxc_init_interface['bootstrap_args'] = script_args
    lxc_init_interface['bootstrap_shell'] = _cloud_get('bootstrap_shell', 'sh')
    lxc_init_interface['autostart'] = autostart
    lxc_init_interface['users'] = users
    lxc_init_interface['password'] = password
    lxc_init_interface['password_encrypted'] = password_encrypted
    # be sure not to let objects goes inside the return
    # as this return will be msgpacked for use in the runner !
    lxc_init_interface['network_profile'] = network_profile
    for i in ['cpu', 'cpuset', 'cpushare']:
        if _cloud_get(i, None):
            try:
                lxc_init_interface[i] = vm_[i]
            except KeyError:
                lxc_init_interface[i] = profile[i]
    return lxc_init_interface


def _get_profile(key, old_key, name, **kwargs):
    if isinstance(name, dict):
        profilename = name.pop('name', None)
        return _get_profile(key, old_key, profilename, **name)

    if name is None:
        profile_match = {}
    else:
        profile_match = \
            __salt__['config.get'](
                'lxc.{1}:{0}'.format(name, key),
                default=None,
                merge='recurse'
            )
        if profile_match is None:
            # Try legacy profile location
            profile_match = \
                __salt__['config.get'](
                    'lxc.{1}:{0}'.format(name, old_key), None)
            if profile_match is not None:
                salt.utils.warn_until(
                    'Boron',
                    'lxc.{1} has been deprecated, please configure LXC '
                    'container profiles under lxc.{0} instead'.format(
                        key, old_key))
            else:
                # No matching profile, make the profile an empty dict so that
                # overrides can be applied below.
                profile_match = {}

    if not isinstance(profile_match, dict):
        raise CommandExecutionError('lxc.{0} must be a dictionary'.format(key))

    # Overlay the kwargs to override matched profile data
    overrides = salt.utils.clean_kwargs(**copy.deepcopy(kwargs))
    profile_match = salt.utils.dictupdate.update(
        copy.deepcopy(profile_match),
        overrides
    )
    return profile_match


def get_container_profile(name=None, **kwargs):
    '''
    .. versionadded:: 2015.5.0

    Gather a pre-configured set of container configuration parameters. If no
    arguments are passed, an empty profile is returned.

    Profiles can be defined in the minion or master config files, or in pillar
    or grains, and are loaded using :mod:`config.get
    <salt.modules.config.get>`. The key under which LXC profiles must be
    configured is ``lxc.container_profile.profile_name``. An example container
    profile would be as follows:

    .. code-block:: yaml

        lxc.container_profile:
          ubuntu:
            template: ubuntu
            backing: lvm
            vgname: lxc
            size: 1G

    Parameters set in a profile can be overridden by passing additional
    container creation arguments (such as the ones passed to :mod:`lxc.create
    <salt.modules.lxc.create>`) to this function.

    A profile can be defined either as the name of the profile, or a dictionary
    of variable names and values. See the :ref:`LXC Tutorial
    <tutorial-lxc-profiles>` for more information on how to use LXC profiles.

    CLI Example::

    .. code-block:: bash

        salt-call lxc.get_container_profile centos
        salt-call lxc.get_container_profile ubuntu template=ubuntu backing=overlayfs
    '''
    profile = _get_profile('container_profile', 'profile', name, **kwargs)
    return profile


def get_network_profile(name=None, **kwargs):
    '''
    .. versionadded:: 2015.5.0

    Gather a pre-configured set of network configuration parameters. If no
    arguments are passed, the following default profile is returned:

    .. code-block:: python

        {'eth0': {'link': 'br0', 'type': 'veth', 'flags': 'up'}}

    Profiles can be defined in the minion or master config files, or in pillar
    or grains, and are loaded using :mod:`config.get
    <salt.modules.config.get>`. The key under which LXC profiles must be
    configured is ``lxc.network_profile``. An example network profile would be
    as follows:

    .. code-block:: yaml

        lxc.network_profile.centos:
          eth0:
            link: br0
            type: veth
            flags: up

    To disable networking entirely:

    .. code-block:: yaml

        lxc.network_profile.centos:
          eth0:
            disable: true

    Parameters set in a profile can be overridden by passing additional
    arguments to this function.

    A profile can be passed either as the name of the profile, or a
    dictionary of variable names and values. See the :ref:`LXC Tutorial
    <tutorial-lxc-profiles>` for more information on how to use network
    profiles.

    .. warning::

        The ``ipv4``, ``ipv6``, ``gateway``, and ``link`` (bridge) settings in
        network profiles will only work if the container doesnt redefine the
        network configuration (for example in
        ``/etc/sysconfig/network-scripts/ifcfg-<interface_name>`` on
        RHEL/CentOS, or ``/etc/network/interfaces`` on Debian/Ubuntu/etc.)

    CLI Example::

    .. code-block:: bash

        salt-call lxc.get_network_profile default
    '''

    profile = _get_profile('network_profile', 'nic', name, **kwargs)
    return profile


def _rand_cpu_str(cpu):
    '''
    Return a random subset of cpus for the cpuset config
    '''
    cpu = int(cpu)
    avail = __salt__['status.nproc']()
    if cpu < avail:
        return '0-{0}'.format(avail)
    to_set = set()
    while len(to_set) < cpu:
        choice = random.randint(0, avail - 1)
        if choice not in to_set:
            to_set.add(str(choice))
    return ','.join(sorted(to_set))


def _network_conf(conf_tuples=None, **kwargs):
    '''
    Network configuration defaults

        network_profile
            as for containers, we can either call this function
            either with a network_profile dict or network profile name
            in the kwargs
        nic_opts
            overrides or extra nics in the form {nic_name: {set: tings}

    '''
    nic = kwargs.get('network_profile', None)
    ret = []
    nic_opts = kwargs.get('nic_opts', {})
    if nic_opts is None:
        # coming from elsewhere
        nic_opts = {}
    if not conf_tuples:
        conf_tuples = []
    old = _get_veths(conf_tuples)
    if not old:
        old = {}

    # if we have a profile name, get the profile and load the network settings
    # this will obviously by default  look for a profile called "eth0"
    # or by what is defined in nic_opts
    # and complete each nic settings by sane defaults
    if nic and isinstance(nic, (six.string_types, dict)):
        nicp = get_network_profile(nic)
<<<<<<< HEAD
        if nic_opts:
            for dev, args in six.iteritems(nic_opts):
                ethx = nicp.setdefault(dev, {})
                try:
                    ethx = salt.utils.dictupdate.update(ethx, args)
                except AttributeError:
                    raise SaltInvocationError('Invalid nic_opts configuration')
        ifs = [a for a in nicp]
        ifs += [a for a in old if a not in nicp]
        ifs.sort()
        gateway_set = False
        for dev in ifs:
            args = nicp.get(dev, {})
            opts = nic_opts.get(dev, {}) if nic_opts else {}
            old_if = old.get(dev, {})
            flags = opts.get('flags', '')
            mac = opts.get('mac', '')
            type_ = opts.get('type', args.get('type', ''))
            link = opts.get('link', args.get('link', ''))
            ipv4 = opts.get('ipv4')
            ipv6 = opts.get('ipv6')
            infos = salt.utils.odict.OrderedDict([
                ('lxc.network.type', {
                    'test': not type_,
                    'value': type_,
                    'old': old_if.get('lxc.network.type'),
                    'default': 'veth'}),
                ('lxc.network.name', {
                    'test': False,
                    'value': dev,
                    'old': dev,
                    'default': dev}),
                ('lxc.network.flags', {
                    'test': not flags,
                    'value': flags,
                    'old': old_if.get('lxc.network.flags'),
                    'default': 'up'}),
                ('lxc.network.link', {
                    'test': not link,
                    'value': link,
                    'old': old_if.get('lxc.network.link'),
                    'default': search_lxc_bridge()}),
                ('lxc.network.hwaddr', {
                    'test': not mac,
                    'value': mac,
                    'old': old_if.get('lxc.network.hwaddr'),
                    'default': salt.utils.gen_mac()}),
                ('lxc.network.ipv4', {
                    'test': not ipv4,
                    'value': ipv4,
                    'old': old_if.get('lxc.network.ipv4', ''),
                    'default': None}),
                ('lxc.network.ipv6', {
                    'test': not ipv6,
                    'value': ipv6,
                    'old': old_if.get('lxc.network.ipv6', ''),
                    'default': None})])
            # for each parameter, if not explicitly set, the
            # config value present in the LXC configuration should
            # take precedence over the profile configuration
            for info in list(infos.keys()):
                bundle = infos[info]
                if bundle['test']:
                    if bundle['old']:
                        bundle['value'] = bundle['old']
                    elif bundle['default']:
                        bundle['value'] = bundle['default']
            for info, data in infos.items():
                if data['value']:
                    ret.append({info: data['value']})
            for key, val in six.iteritems(args):
                if key == 'link' and bridge:
                    val = bridge
                val = opts.get(key, val)
                if key in [
                    'type', 'flags', 'name',
                    'gateway', 'mac', 'link', 'ipv4', 'ipv6'
                ]:
                    continue
                ret.append({'lxc.network.{0}'.format(key): val})
            # gateway (in automode) must be appended following network conf !
            if not gateway:
                gateway = args.get('gateway', None)
            if gateway is not None and not gateway_set:
                ret.append({'lxc.network.ipv4.gateway': gateway})
                # only one network gateway ;)
                gateway_set = True
        # normally, this wont happen
        # set the gateway if specified even if we did
        # not managed the network underlying
=======
    else:
        nicp = {}
    if DEFAULT_NIC not in nicp:
        nicp[DEFAULT_NIC] = {}

    kwargs = copy.deepcopy(kwargs)
    gateway = kwargs.pop('gateway', None)
    bridge = kwargs.get('bridge', None)
    if nic_opts:
        for dev, args in six.iteritems(nic_opts):
            ethx = nicp.setdefault(dev, {})
            try:
                ethx = salt.utils.dictupdate.update(ethx, args)
            except AttributeError:
                raise SaltInvocationError('Invalid nic_opts configuration')
    ifs = [a for a in nicp]
    ifs += [a for a in old if a not in nicp]
    ifs.sort()
    gateway_set = False
    for dev in ifs:
        args = nicp.get(dev, {})
        opts = nic_opts.get(dev, {}) if nic_opts else {}
        old_if = old.get(dev, {})
        disable = opts.get('disable', args.get('disable', False))
        if disable:
            continue
        mac = opts.get('mac',
                       opts.get('hwaddr',
                                args.get('mac',
                                         args.get('hwaddr', ''))))
        type_ = opts.get('type', args.get('type', ''))
        flags = opts.get('flags', args.get('flags', ''))
        link = opts.get('link', args.get('link', ''))
        ipv4 = opts.get('ipv4', args.get('ipv4', ''))
        ipv6 = opts.get('ipv6', args.get('ipv6', ''))
        infos = salt.utils.odict.OrderedDict([
            ('lxc.network.type', {
                'test': not type_,
                'value': type_,
                'old': old_if.get('lxc.network.type'),
                'default': 'veth'}),
            ('lxc.network.name', {
                'test': False,
                'value': dev,
                'old': dev,
                'default': dev}),
            ('lxc.network.flags', {
                'test': not flags,
                'value': flags,
                'old': old_if.get('lxc.network.flags'),
                'default': 'up'}),
            ('lxc.network.link', {
                'test': not link,
                'value': link,
                'old': old_if.get('lxc.network.link'),
                'default': search_lxc_bridge()}),
            ('lxc.network.hwaddr', {
                'test': not mac,
                'value': mac,
                'old': old_if.get('lxc.network.hwaddr'),
                'default': salt.utils.gen_mac()}),
            ('lxc.network.ipv4', {
                'test': not ipv4,
                'value': ipv4,
                'old': old_if.get('lxc.network.ipv4', ''),
                'default': None}),
            ('lxc.network.ipv6', {
                'test': not ipv6,
                'value': ipv6,
                'old': old_if.get('lxc.network.ipv6', ''),
                'default': None})])
        # for each parameter, if not explicitly set, the
        # config value present in the LXC configuration should
        # take precedence over the profile configuration
        for info in list(infos.keys()):
            bundle = infos[info]
            if bundle['test']:
                if bundle['old']:
                    bundle['value'] = bundle['old']
                elif bundle['default']:
                    bundle['value'] = bundle['default']
        for info, data in infos.items():
            if data['value']:
                ret.append({info: data['value']})
        for key, val in six.iteritems(args):
            if key == 'link' and bridge:
                val = bridge
            val = opts.get(key, val)
            if key in [
                'type', 'flags', 'name',
                'gateway', 'mac', 'link', 'ipv4', 'ipv6'
            ]:
                continue
            ret.append({'lxc.network.{0}'.format(key): val})
        # gateway (in automode) must be appended following network conf !
        if not gateway:
            gateway = args.get('gateway', None)
>>>>>>> 3d885c04
        if gateway is not None and not gateway_set:
            ret.append({'lxc.network.ipv4.gateway': gateway})
            # only one network gateway ;)
            gateway_set = True
    # normally, this wont happen
    # set the gateway if specified even if we did
    # not managed the network underlying
    if gateway is not None and not gateway_set:
        ret.append({'lxc.network.ipv4.gateway': gateway})
        # only one network gateway ;)
        gateway_set = True

    new = _get_veths(ret)
    # verify that we did not loose the mac settings
    for iface in [a for a in new]:
        ndata = new[iface]
        nmac = ndata.get('lxc.network.hwaddr', '')
        ntype = ndata.get('lxc.network.type', '')
        omac, otype = '', ''
        if iface in old:
            odata = old[iface]
            omac = odata.get('lxc.network.hwaddr', '')
            otype = odata.get('lxc.network.type', '')
        # default for network type is setted here
        # attention not to change the network type
        # without a good and explicit reason to.
        if otype and not ntype:
            ntype = otype
        if not ntype:
            ntype = 'veth'
        new[iface]['lxc.network.type'] = ntype
        if omac and not nmac:
            new[iface]['lxc.network.hwaddr'] = omac

    ret = []
    for val in six.itervalues(new):
        for row in val:
            ret.append(salt.utils.odict.OrderedDict([(row, val[row])]))
    # on old versions of lxc, still support the gateway auto mode
    # if we didnt explicitly say no to
    # (lxc.network.ipv4.gateway: auto)
    if (
        distutils.version.LooseVersion(version()) <= '1.0.7' and
        True not in ['ipv4.gateway' in a for a in ret]
    ):
        ret.append({'lxc.network.ipv4.gateway': 'auto'})
    return ret


def _get_lxc_default_data(**kwargs):
    kwargs = copy.deepcopy(kwargs)
    ret = {}
    autostart = kwargs.get('autostart')
    # autostart can have made in kwargs, but with the None
    # value which is invalid, we need an explicit boolean
    # autostart = on is the default.
    if autostart is None:
        autostart = True
    # we will set the regular lxc marker to restart container at
    # machine (re)boot only if we did not explicitly ask
    # not to touch to the autostart settings via
    # autostart == 'keep'
    if autostart != 'keep':
        if autostart:
            ret['lxc.start.auto'] = '1'
        else:
            ret['lxc.start.auto'] = '0'
    memory = kwargs.get('memory')
    if memory is not None:
        ret['lxc.cgroup.memory.limit_in_bytes'] = memory * 1024
    cpuset = kwargs.get('cpuset')
    if cpuset:
        ret['lxc.cgroup.cpuset.cpus'] = cpuset
    cpushare = kwargs.get('cpushare')
    cpu = kwargs.get('cpu')
    if cpushare:
        ret['lxc.cgroup.cpu.shares'] = cpushare
    if cpu and not cpuset:
        ret['lxc.cgroup.cpuset.cpus'] = _rand_cpu_str(cpu)
    return ret


def _config_list(conf_tuples=None, only_net=False, **kwargs):
    '''
    Return a list of dicts from the salt level configurations

    conf_tuples
        _LXCConfig compatible list of entries which can contain

            - string line
            - tuple (lxc config param,value)
            - dict of one entry: {lxc config param: value)

    only_net
        by default we add to the tuples a reflection of both
        the real config if avalaible and a certain amount of
        default values like the cpu parameters, the memory
        and etc.
        On the other hand, we also no matter the case reflect
        the network configuration computed from the actual config if
        available and given values.
        if no_default_loads is set, we will only
        reflect the network configuration back to the conf tuples
        list

    '''
    # explicit cast
    only_net = bool(only_net)
    if not conf_tuples:
        conf_tuples = []
    kwargs = copy.deepcopy(kwargs)
    ret = []
    if not only_net:
        default_data = _get_lxc_default_data(**kwargs)
        for k, val in six.iteritems(default_data):
            ret.append({k: val})
    net_datas = _network_conf(conf_tuples=conf_tuples, **kwargs)
    ret.extend(net_datas)
    return ret


def _get_veths(net_data):
    '''
    Parse the nic setup inside lxc conf tuples back to a dictionary indexed by
    network interface
    '''
    if isinstance(net_data, dict):
        net_data = list(net_data.items())
    nics = salt.utils.odict.OrderedDict()
    current_nic = salt.utils.odict.OrderedDict()
    no_names = True
    for item in net_data:
        if item and isinstance(item, dict):
            item = list(item.items())[0]
        # skip LXC configuration comment lines, and play only with tuples conf
        elif isinstance(item, six.string_types):
            # deal with reflection of commented lxc configs
            sitem = item.strip()
            if sitem.startswith('#') or not sitem:
                continue
            elif '=' in item:
                item = tuple([a.strip() for a in item.split('=', 1)])
        if item[0] == 'lxc.network.type':
            current_nic = salt.utils.odict.OrderedDict()
        if item[0] == 'lxc.network.name':
            no_names = False
            nics[item[1].strip()] = current_nic
        current_nic[item[0].strip()] = item[1].strip()
    # if not ethernet card name has been collected, assuming we collected
    # data for eth0
    if no_names and current_nic:
        nics[DEFAULT_NIC] = current_nic
    return nics


class _LXCConfig(object):
    '''
    LXC configuration data
    '''
    pattern = re.compile(r'^(\S+)(\s*)(=)(\s*)(.*)')
    non_interpretable_pattern = re.compile(r'^((#.*)|(\s*))$')

    def __init__(self, **kwargs):
        kwargs = copy.deepcopy(kwargs)
        self.name = kwargs.pop('name', None)
        self.data = []
        if self.name:
            self.path = '/var/lib/lxc/{0}/config'.format(self.name)
            if os.path.isfile(self.path):
                with salt.utils.fopen(self.path) as fhr:
                    for line in fhr.readlines():
                        match = self.pattern.findall((line.strip()))
                        if match:
                            self.data.append((match[0][0], match[0][-1]))
                        match = self.non_interpretable_pattern.findall(
                            (line.strip()))
                        if match:
                            self.data.append(('', match[0][0]))
        else:
            self.path = None

        def _replace(key, val):
            if val:
                self._filter_data(key)
                self.data.append((key, val))

        default_data = _get_lxc_default_data(**kwargs)
        for key, val in six.iteritems(default_data):
            _replace(key, val)
        old_net = self._filter_data('lxc.network')
        net_datas = _network_conf(conf_tuples=old_net, **kwargs)
        if net_datas:
            for row in net_datas:
                self.data.extend(list(row.items()))

        # be sure to reset harmful settings
        for idx in ['lxc.cgroup.memory.limit_in_bytes']:
            if not default_data.get(idx):
                self._filter_data(idx)

    def as_string(self):
        chunks = ('{0[0]}{1}{0[1]}'.format(item, (' = ' if item[0] else '')) for item in self.data)
        return '\n'.join(chunks) + '\n'

    def write(self):
        if self.path:
            content = self.as_string()
            # 2 step rendering to be sure not to open/wipe the config
            # before as_string succeeds.
            with salt.utils.fopen(self.path, 'w') as fic:
                fic.write(content)
                fic.flush()

    def tempfile(self):
        # this might look like the function name is shadowing the
        # module, but it's not since the method belongs to the class
        ntf = tempfile.NamedTemporaryFile()
        ntf.write(self.as_string())
        ntf.flush()
        return ntf

    def _filter_data(self, pattern):
        '''
        Removes parameters which match the pattern from the config data
        '''
        removed = []
        filtered = []
        for param in self.data:
            if not param[0].startswith(pattern):
                filtered.append(param)
            else:
                removed.append(param)
        self.data = filtered
        return removed


def _get_base(**kwargs):
    '''
    If the needed base does not exist, then create it, if it does exist
    create nothing and return the name of the base lxc container so
    it can be cloned.
    '''
    profile = get_container_profile(copy.deepcopy(kwargs.get('profile')))
    kw_overrides = copy.deepcopy(kwargs)

    def select(key, default=None):
        kw_overrides_match = kw_overrides.pop(key, _marker)
        profile_match = profile.pop(key, default)
        # let kwarg overrides be the preferred choice
        if kw_overrides_match is _marker:
            return profile_match
        return kw_overrides_match

    template = select('template')
    image = select('image')
    vgname = select('vgname')
    # remove the above three variables from kwargs, if they exist, to avoid
    # duplicates if create() is invoked below.
    for param in ('image', 'vgname', 'template'):
        kwargs.pop(param, None)

    if image:
        proto = _urlparse(image).scheme
        img_tar = __salt__['cp.cache_file'](image)
        img_name = os.path.basename(img_tar)
        hash_ = salt.utils.get_hash(
                img_tar,
                __salt__['config.get']('hash_type'))
        name = '__base_{0}_{1}_{2}'.format(proto, img_name, hash_)
        if not exists(name):
            create(name, template=template, image=image,
                   vgname=vgname, **kwargs)
            if vgname:
                rootfs = os.path.join('/dev', vgname, name)
                edit_conf(info(name)['config'], out_format='commented', **{'lxc.rootfs': rootfs})
        return name
    elif template:
        name = '__base_{0}'.format(template)
        if not exists(name):
            create(name, template=template, image=image,
                   vgname=vgname, **kwargs)
            if vgname:
                rootfs = os.path.join('/dev', vgname, name)
                edit_conf(info(name)['config'], out_format='commented', **{'lxc.rootfs': rootfs})
        return name
    return ''


def init(name,
         config=None,
         cpuset=None,
         cpushare=None,
         memory=None,
         profile=None,
         network_profile=None,
         nic=_marker,
         nic_opts=None,
         cpu=None,
         autostart=True,
         password=None,
         password_encrypted=None,
         users=None,
         dnsservers=None,
         searchdomains=None,
         bridge=None,
         gateway=None,
         pub_key=None,
         priv_key=None,
         force_install=False,
         unconditional_install=False,
         bootstrap_delay=None,
         bootstrap_args=None,
         bootstrap_shell=None,
         bootstrap_url=None,
         **kwargs):
    '''
    Initialize a new container.

    This is a partial idempotent function as if it is already provisioned, we
    will reset a bit the lxc configuration file but much of the hard work will
    be escaped as markers will prevent re-execution of harmful tasks.

    name
        Name of the container

    image
        A tar archive to use as the rootfs for the container. Conflicts with
        the ``template`` argument.

    cpus
        Select a random number of cpu cores and assign it to the cpuset, if the
        cpuset option is set then this option will be ignored

    cpuset
        Explicitly define the cpus this container will be bound to

    cpushare
        cgroups cpu shares

    autostart
        autostart container on reboot

    memory
        cgroups memory limit, in MB

        .. versionchanged:: 2015.5.0
            If no value is passed, no limit is set. In earlier Salt versions,
            not passing this value causes a 1024MB memory limit to be set, and
            it was necessary to pass ``memory=0`` to set no limit.

    gateway
        the ipv4 gateway to use
        the default does nothing more than lxcutils does

    bridge
        the bridge to use
        the default does nothing more than lxcutils does

    network_profile
        Network profile to use for the container

        .. versionadded:: 2015.5.0

    nic
        .. deprecated:: 2015.5.0
            Use ``network_profile`` instead

    nic_opts
        Extra options for network interfaces, will override

        ``{"eth0": {"hwaddr": "aa:bb:cc:dd:ee:ff", "ipv4": "10.1.1.1", "ipv6": "2001:db8::ff00:42:8329"}}``

        or

        ``{"eth0": {"hwaddr": "aa:bb:cc:dd:ee:ff", "ipv4": "10.1.1.1/24", "ipv6": "2001:db8::ff00:42:8329"}}``

    users
        Users for which the password defined in the ``password`` param should
        be set. Can be passed as a comma separated list or a python list.
        Defaults to just the ``root`` user.

    password
        Set the initial password for the users defined in the ``users``
        parameter

    password_encrypted : False
        Set to ``True`` to denote a password hash instead of a plaintext
        password

        .. versionadded:: 2015.5.0

    profile
        A LXC profile (defined in config or pillar).
        This can be either a real profile mapping or a string
        to retrieve it in configuration

    start
        Start the newly-created container

    dnsservers
        list of dns servers to set in the container, default [] (no setting)

    seed
        Seed the container with the minion config. Default: ``True``

    install
        If salt-minion is not already installed, install it. Default: ``True``

    config
        Optional config parameters. By default, the id is set to
        the name of the container.

    master
        salt master (default to minion's master)

    master_port
        salt master port (default to minion's master port)

    pub_key
        Explicit public key to preseed the minion with (optional).
        This can be either a filepath or a string representing the key

    priv_key
        Explicit private key to preseed the minion with (optional).
        This can be either a filepath or a string representing the key

    approve_key
        If explicit preseeding is not used;
        Attempt to request key approval from the master. Default: ``True``

    clone
        .. deprecated:: 2015.5.0
            Use ``clone_from`` instead

    clone_from
        Original from which to use a clone operation to create the container.
        Default: ``None``

    bootstrap_delay
        Delay in seconds between end of container creation and bootstrapping.
        Useful when waiting for container to obtain a DHCP lease.

        .. versionadded:: 2015.5.0

    bootstrap_url
        See lxc.bootstrap

    bootstrap_shell
        See lxc.bootstrap

    bootstrap_args
        See lxc.bootstrap

    force_install
        Force installation even if salt-minion is detected,
        this is the way to run vendor bootstrap scripts even
        if a salt minion is already present in the container

    unconditional_install
        Run the script even if the container seems seeded

    CLI Example:

    .. code-block:: bash

        salt 'minion' lxc.init name [cpuset=cgroups_cpuset] \\
                [cpushare=cgroups_cpushare] [memory=cgroups_memory] \\
                [nic=nic_profile] [profile=lxc_profile] \\
                [nic_opts=nic_opts] [start=(True|False)] \\
                [seed=(True|False)] [install=(True|False)] \\
                [config=minion_config] [approve_key=(True|False) \\
                [clone_from=original] [autostart=True] \\
                [priv_key=/path_or_content] [pub_key=/path_or_content] \\
                [bridge=lxcbr0] [gateway=10.0.3.1] \\
                [dnsservers[dns1,dns2]] \\
                [users=[foo]] [password='secret'] \\
                [password_encrypted=(True|False)]

    '''
    ret = {'name': name,
           'changes': {}}

    profile = get_container_profile(copy.deepcopy(profile))
    if bool(nic) and nic is not _marker:
        salt.utils.warn_until(
            'Boron',
            'The \'nic\' argument to \'lxc.init\' has been deprecated, '
            'please use \'network_profile\' instead.'
        )
        network_profile = nic
    if not network_profile:
        network_profile = profile.get('network_profile')
    if not network_profile:
        network_profile = DEFAULT_NIC

    try:
        kwargs['clone_from'] = kwargs.pop('clone')
    except KeyError:
        pass
    else:
        salt.utils.warn_until(
            'Boron',
            'The \'clone\' argument to \'lxc.init\' has been deprecated, '
            'please use \'clone_from\' instead.'
        )

    # Changes is a pointer to changes_dict['init']. This method is used so that
    # we can have a list of changes as they are made, providing an ordered list
    # of things that were changed.
    changes_dict = {'init': []}
    changes = changes_dict.get('init')

    state_pre = state(name)

    if users is None:
        users = []
    dusers = ['root']
    for user in dusers:
        if user not in users:
            users.append(user)

    kw_overrides = copy.deepcopy(kwargs)

    def select(key, default=None):
        kw_overrides_match = kw_overrides.pop(key, _marker)
        profile_match = profile.pop(key, default)
        # let kwarg overrides be the preferred choice
        if kw_overrides_match is _marker:
            return profile_match
        return kw_overrides_match

    tvg = select('vgname')
    vgname = tvg if tvg else __salt__['config.get']('lxc.vgname')
    start_ = select('start', True)
    autostart = select('autostart', autostart)
    seed = select('seed', True)
    install = select('install', True)
    seed_cmd = select('seed_cmd')
    salt_config = _get_salt_config(config, **kwargs)
    approve_key = select('approve_key', True)
    clone_from = select('clone_from')
    if password and password_encrypted is None:
        salt.utils.warn_until(
            'Boron',
            'Starting with the Boron release, passwords passed to the '
            '\'lxc.init\' function will be assumed to be hashed, unless '
            'password_encrypted=False. Please keep this in mind.'
        )
        password_encrypted = False

    # If using a volume group then set up to make snapshot cow clones
    if vgname and not clone_from:
        try:
            clone_from = _get_base(vgname=vgname, profile=profile, **kwargs)
        except (SaltInvocationError, CommandExecutionError) as exc:
            ret['comment'] = exc.strerror
            if changes:
                ret['changes'] = changes_dict
            return ret
        if not kwargs.get('snapshot') is False:
            kwargs['snapshot'] = True
    does_exist = exists(name)
    to_reboot = False
    remove_seed_marker = False
    if does_exist:
        pass
    elif clone_from:
        remove_seed_marker = True
        try:
            clone(name, clone_from, profile=profile, **kwargs)
            changes.append({'create': 'Container cloned'})
        except (SaltInvocationError, CommandExecutionError) as exc:
            if 'already exists' in exc.strerror:
                changes.append({'create': 'Container already exists'})
            else:
                ret['result'] = False
                ret['comment'] = exc.strerror
                if changes:
                    ret['changes'] = changes_dict
                return ret
        cfg = _LXCConfig(name=name, network_profile=network_profile,
                         nic_opts=nic_opts, bridge=bridge,
                         gateway=gateway, autostart=autostart,
                         cpuset=cpuset, cpushare=cpushare, memory=memory)
        old_chunks = read_conf(cfg.path, out_format='commented')
        cfg.write()
        chunks = read_conf(cfg.path, out_format='commented')
        if old_chunks != chunks:
            to_reboot = True
    else:
        remove_seed_marker = True
        cfg = _LXCConfig(network_profile=network_profile,
                         nic_opts=nic_opts, cpuset=cpuset,
                         bridge=bridge, gateway=gateway,
                         autostart=autostart,
                         cpushare=cpushare, memory=memory)
        with cfg.tempfile() as cfile:
            try:
                create(name, config=cfile.name, profile=profile, **kwargs)
                changes.append({'create': 'Container created'})
            except (SaltInvocationError, CommandExecutionError) as exc:
                if 'already exists' in exc.strerror:
                    changes.append({'create': 'Container already exists'})
                else:
                    ret['comment'] = exc.strerror
                    if changes:
                        ret['changes'] = changes_dict
                    return ret
        path = '/var/lib/lxc/{0}/config'.format(name)
        old_chunks = []
        if os.path.exists(path):
            old_chunks = read_conf(path, out_format='commented')
        new_cfg = _config_list(conf_tuples=old_chunks,
                                 cpu=cpu,
                                 network_profile=network_profile,
                                 nic_opts=nic_opts, bridge=bridge,
                                 cpuset=cpuset, cpushare=cpushare,
                                 memory=memory)
        if new_cfg:
            edit_conf(path, out_format='commented', lxc_config=new_cfg)
        chunks = read_conf(path, out_format='commented')
        if old_chunks != chunks:
            to_reboot = True

    # last time to be sure any of our property is correctly applied
    cfg = _LXCConfig(name=name, network_profile=network_profile,
                     nic_opts=nic_opts, bridge=bridge,
                     gateway=gateway, autostart=autostart,
                     cpuset=cpuset, cpushare=cpushare, memory=memory)
    old_chunks = []
    if os.path.exists(cfg.path):
        old_chunks = read_conf(cfg.path, out_format='commented')
    cfg.write()
    chunks = read_conf(cfg.path, out_format='commented')
    if old_chunks != chunks:
        changes.append({'config': 'Container configuration updated'})
        to_reboot = True

    if to_reboot:
        try:
            stop(name)
        except (SaltInvocationError, CommandExecutionError) as exc:
            ret['comment'] = 'Unable to stop container: {0}'.format(exc)
            if changes:
                ret['changes'] = changes_dict
            return ret
    if not does_exist or (does_exist and state(name) != 'running'):
        try:
            start(name)
        except (SaltInvocationError, CommandExecutionError) as exc:
            ret['comment'] = 'Unable to stop container: {0}'.format(exc)
            if changes:
                ret['changes'] = changes_dict
            return ret

    if remove_seed_marker:
        run(name,
            'rm -f \'{0}\''.format(SEED_MARKER),
            chroot_fallback=False,
            python_shell=False)

    # set the default user/password, only the first time
    if ret.get('result', True) and password:
        gid = '/.lxc.initial_pass'
        gids = [gid,
                '/lxc.initial_pass',
                '/.lxc.{0}.initial_pass'.format(name)]
        if not any(retcode(name,
                           'test -e "{0}"'.format(x),
                           chroot_fallback=True,
                           ignore_retcode=True) == 0
                   for x in gids):
            # think to touch the default user generated by default templates
            # which has a really unsecure passwords...
            # root is defined as a member earlier in the code
            for default_user in ['ubuntu']:
                if (
                    default_user not in users and
                    retcode(name,
                            'id {0}'.format(default_user),
                            python_shell=False,
                            chroot_fallback=True,
                            ignore_retcode=True) == 0
                ):
                    users.append(default_user)
            for user in users:
                try:
                    cret = set_password(name,
                                        users=[user],
                                        password=password,
                                        encrypted=password_encrypted)
                except (SaltInvocationError, CommandExecutionError) as exc:
                    msg = '{0}: Failed to set password'.format(
                        user) + exc.strerror
                    # only hardfail in unrecoverable situation:
                    # root cannot be setted up
                    if user == 'root':
                        ret['comment'] = msg
                        ret['result'] = False
                    else:
                        log.debug(msg)
            if ret.get('result', True):
                changes.append({'password': 'Password(s) updated'})
                if retcode(name,
                           ('sh -c \'touch "{0}"; test -e "{0}"\''
                            .format(gid)),
                           chroot_fallback=True,
                           ignore_retcode=True) != 0:
                    ret['comment'] = 'Failed to set password marker'
                    changes[-1]['password'] += '. ' + ret['comment'] + '.'
                    ret['result'] = False

    # set dns servers if any, only the first time
    if ret.get('result', True) and dnsservers:
        # retro compatibility, test also old markers
        gid = '/.lxc.initial_dns'
        gids = [gid,
                '/lxc.initial_dns',
                '/lxc.{0}.initial_dns'.format(name)]
        if not any(retcode(name,
                           'test -e "{0}"'.format(x),
                           chroot_fallback=True,
                           ignore_retcode=True) == 0
                   for x in gids):
            try:
                set_dns(name,
                        dnsservers=dnsservers,
                        searchdomains=searchdomains)
            except (SaltInvocationError, CommandExecutionError) as exc:
                ret['comment'] = 'Failed to set DNS: ' + exc.strerror
                ret['result'] = False
            else:
                changes.append({'dns': 'DNS updated'})
                if retcode(name,
                           ('sh -c \'touch "{0}"; test -e "{0}"\''
                            .format(gid)),
                           chroot_fallback=True,
                           ignore_retcode=True) != 0:
                    ret['comment'] = 'Failed to set DNS marker'
                    changes[-1]['dns'] += '. ' + ret['comment'] + '.'
                    ret['result'] = False

    # retro compatibility, test also old markers
    gid = '/.lxc.initial_seed'
    gids = [gid, '/lxc.initial_seed']
    if (
        any(retcode(name,
                    'test -e {0}'.format(x),
                    chroot_fallback=True,
                    ignore_retcode=True) == 0
            for x in gids) or not ret.get('result', True)
    ):
        pass
    elif seed or seed_cmd:
        if seed:
            try:
                result = bootstrap(
                    name, config=salt_config,
                    approve_key=approve_key,
                    pub_key=pub_key, priv_key=priv_key,
                    install=install,
                    force_install=force_install,
                    unconditional_install=unconditional_install,
                    bootstrap_delay=bootstrap_delay,
                    bootstrap_url=bootstrap_url,
                    bootstrap_shell=bootstrap_shell,
                    bootstrap_args=bootstrap_args)
            except (SaltInvocationError, CommandExecutionError) as exc:
                ret['comment'] = 'Bootstrap failed: ' + exc.strerror
                ret['result'] = False
            else:
                if not result:
                    ret['comment'] = ('Bootstrap failed, see minion log for '
                                      'more information')
                    ret['result'] = False
                else:
                    changes.append(
                        {'bootstrap': 'Container successfully bootstrapped'}
                    )
        elif seed_cmd:
            try:
                result = __salt__[seed_cmd](info(name)['rootfs'],
                                            name,
                                            salt_config)
            except (SaltInvocationError, CommandExecutionError) as exc:
                ret['comment'] = ('Bootstrap via seed_cmd \'{0}\' failed: {1}'
                                  .format(seed_cmd, exc.strerror))
                ret['result'] = False
            else:
                if not result:
                    ret['comment'] = ('Bootstrap via seed_cmd \'{0}\' failed, '
                                      'see minion log for more information '
                                      .format(seed_cmd))
                    ret['result'] = False
                else:
                    changes.append(
                        {'bootstrap': 'Container successfully bootstrapped '
                                      'using seed_cmd \'{0}\''
                                      .format(seed_cmd)}
                    )

    if ret.get('result', True) and not start_:
        try:
            stop(name)
        except (SaltInvocationError, CommandExecutionError) as exc:
            ret['comment'] = 'Unable to stop container: {0}'.format(exc)
            ret['result'] = False

    state_post = state(name)
    if state_pre != state_post:
        changes.append({'state': {'old': state_pre, 'new': state_post}})

    if ret.get('result', True):
        ret['comment'] = ('Container \'{0}\' successfully initialized'
                          .format(name))
        ret['result'] = True
    if changes:
        ret['changes'] = changes_dict
    return ret


def cloud_init(name, vm_=None, **kwargs):
    '''
    Thin wrapper to lxc.init to be used from the saltcloud lxc driver

    name
        Name of the container
        may be None and then guessed from saltcloud mapping
    `vm_`
        saltcloud mapping defaults for the vm

    CLI Example:

    .. code-block:: bash

        salt '*' lxc.cloud_init foo
    '''
    init_interface = cloud_init_interface(name, vm_, **kwargs)
    name = init_interface.pop('name', name)
    return init(name, **init_interface)


def images(dist=None):
    '''
    .. versionadded:: 2015.5.0

    List the available images for LXC's ``download`` template.

    dist : None
        Filter results to a single Linux distribution

    CLI Examples:

    .. code-block:: bash

        salt myminion lxc.images
        salt myminion lxc.images dist=centos
    '''
    out = __salt__['cmd.run_stdout'](
        'lxc-create -n __imgcheck -t download -- --list',
        ignore_retcode=True
    )
    if 'DIST' not in out:
        raise CommandExecutionError(
            'Unable to run the \'download\' template script. Is it installed?'
        )

    ret = {}
    passed_header = False
    for line in out.splitlines():
        try:
            distro, release, arch, variant, build_time = line.split()
        except ValueError:
            continue

        if not passed_header:
            if distro == 'DIST':
                passed_header = True
            continue

        dist_list = ret.setdefault(distro, [])
        dist_list.append({
            'release': release,
            'arch': arch,
            'variant': variant,
            'build_time': build_time,
        })

    if dist is not None:
        return dict([(dist, ret.get(dist, []))])
    return ret


def templates():
    '''
    .. versionadded:: 2015.5.0

    List the available LXC template scripts installed on the minion

    CLI Examples:

    .. code-block:: bash

        salt myminion lxc.templates
    '''
    try:
        template_scripts = os.listdir('/usr/share/lxc/templates')
    except OSError:
        return []
    else:
        return [x[4:] for x in template_scripts if x.startswith('lxc-')]


def _after_ignition_network_profile(cmd,
                                    ret,
                                    name,
                                    network_profile,
                                    nic_opts):
    _clear_context()
    if ret['retcode'] == 0 and exists(name):
        if network_profile:
            network_changes = apply_network_profile(name,
                                                    network_profile,
                                                    nic_opts=nic_opts)

            if network_changes:
                log.info(
                    'Network changes from applying network profile \'{0}\' '
                    'to newly-created container \'{1}\':\n{2}'
                    .format(network_profile, name, network_changes)
                )
        c_state = state(name)
        return {'result': True,
                'state': {'old': None, 'new': c_state}}
    else:
        if exists(name):
            # destroy the container if it was partially created
            cmd = 'lxc-destroy'
            cmd += ' -n {0}'.format(name)
            __salt__['cmd.retcode'](cmd, python_shell=False)
        raise CommandExecutionError(
            'Container could not be created with cmd \'{0}\': {1}'
            .format(cmd, ret['stderr'])
        )


def create(name,
           config=None,
           profile=None,
           network_profile=None,
           nic_opts=None,
           **kwargs):
    '''
    Create a new container.

    name
        Name of the container

    config
        The config file to use for the container. Defaults to system-wide
        config (usually in /etc/lxc/lxc.conf).

    profile
        Profile to use in container creation (see
        :mod:`lxc.get_container_profile
        <salt.modules.lxc.get_container_profile>`). Values in a profile will be
        overridden by the **Container Creation Arguments** listed below.

    network_profile
        Network profile to use for container

        .. versionadded:: 2015.5.0

    **Container Creation Arguments**

    template
        The template to use. For example, ``ubuntu`` or ``fedora``. Conflicts
        with the ``image`` argument.

        .. note::

            The ``download`` template requires the following three parameters
            to be defined in ``options``:

            * **dist** - The name of the distribution
            * **release** - Release name/version
            * **arch** - Architecture of the container

            The available images can be listed using the :mod:`lxc.images
            <salt.modules.lxc.images>` function.

    options
        Template-specific options to pass to the lxc-create command. These
        correspond to the long options (ones beginning with two dashes) that
        the template script accepts. For example:

        .. code-block:: bash

            options='{"dist": "centos", "release": "6", "arch": "amd64"}'

    image
        A tar archive to use as the rootfs for the container. Conflicts with
        the ``template`` argument.

    backing
        The type of storage to use. Set to ``lvm`` to use an LVM group.
        Defaults to filesystem within /var/lib/lxc.

    fstype
        Filesystem type to use on LVM logical volume

    size : 1G
        Size of the volume to create. Only applicable if ``backing=lvm``.

    vgname : lxc
        Name of the LVM volume group in which to create the volume for this
        container. Only applicable if ``backing=lvm``.

    lvname
        Name of the LVM logical volume in which to create the volume for this
        container. Only applicable if ``backing=lvm``.
    nic_opts
        give extra opts overriding network profile values
    '''
    if exists(name):
        raise CommandExecutionError(
            'Container \'{0}\' already exists'.format(name)
        )

    # Required params for 'download' template
    download_template_deps = ('dist', 'release', 'arch')

    cmd = 'lxc-create -n {0}'.format(name)

    profile = get_container_profile(copy.deepcopy(profile))
    kw_overrides = copy.deepcopy(kwargs)

    def select(key, default=None):
        kw_overrides_match = kw_overrides.pop(key, None)
        profile_match = profile.pop(key, default)
        # Return the profile match if the the kwarg match was None, as the
        # lxc.present state will pass these kwargs set to None by default.
        if kw_overrides_match is None:
            return profile_match
        return kw_overrides_match

    tvg = select('vgname')
    vgname = tvg if tvg else __salt__['config.get']('lxc.vgname')

    # The 'template' and 'image' params conflict
    template = select('template')
    image = select('image')
    if template and image:
        raise SaltInvocationError(
            'Only one of \'template\' and \'image\' is permitted'
        )
    elif not any((template, image, profile)):
        raise SaltInvocationError(
            'At least one of \'template\', \'image\', and \'profile\' is '
            'required'
        )

    options = select('options') or {}
    backing = select('backing')
    if vgname and not backing:
        backing = 'lvm'
    lvname = select('lvname')
    fstype = select('fstype')
    size = select('size', '1G')
    if backing in ('dir', 'overlayfs', 'btrfs'):
        fstype = None
        size = None
    # some backends wont support some parameters
    if backing in ('aufs', 'dir', 'overlayfs', 'btrfs'):
        lvname = vgname = None

    if image:
        img_tar = __salt__['cp.cache_file'](image)
        template = os.path.join(
                os.path.dirname(salt.__file__),
                'templates',
                'lxc',
                'salt_tarball')
        options['imgtar'] = img_tar
    if config:
        cmd += ' -f {0}'.format(config)
    if template:
        cmd += ' -t {0}'.format(template)
    if backing:
        backing = backing.lower()
        cmd += ' -B {0}'.format(backing)
        if backing in ('lvm',):
            if lvname:
                cmd += ' --lvname {0}'.format(vgname)
            if vgname:
                cmd += ' --vgname {0}'.format(vgname)
        if backing not in ('dir', 'overlayfs'):
            if fstype:
                cmd += ' --fstype {0}'.format(fstype)
            if size:
                cmd += ' --fssize {0}'.format(size)

    if options:
        if template == 'download':
            missing_deps = [x for x in download_template_deps
                            if x not in options]
            if missing_deps:
                raise SaltInvocationError(
                    'Missing params in \'options\' dict: {0}'
                    .format(', '.join(missing_deps))
                )
        cmd += ' --'
        for key, val in six.iteritems(options):
            cmd += ' --{0} {1}'.format(key, val)

    ret = __salt__['cmd.run_all'](cmd, python_shell=False)
    # please do not merge extra conflicting stuff
    # inside those two line (ret =, return)
    return _after_ignition_network_profile(cmd,
                                           ret,
                                           name,
                                           network_profile,
                                           nic_opts)


def clone(name,
          orig,
          profile=None,
          network_profile=None,
          nic_opts=None,
          **kwargs):
    '''
    Create a new container as a clone of another container

    name
        Name of the container

    orig
        Name of the original container to be cloned

    profile
        Profile to use in container cloning (see
        :mod:`lxc.get_container_profile
        <salt.modules.lxc.get_container_profile>`). Values in a profile will be
        overridden by the **Container Cloning Arguments** listed below.

    **Container Cloning Arguments**

    snapshot
        Use Copy On Write snapshots (LVM)

    size : 1G
        Size of the volume to create. Only applicable if ``backing=lvm``.

    backing
        The type of storage to use. Set to ``lvm`` to use an LVM group.
        Defaults to filesystem within /var/lib/lxc.

    network_profile
        Network profile to use for container

        .. versionadded:: 2015.5.2

    nic_opts
        give extra opts overriding network profile values

        .. versionadded:: 2015.5.2


    CLI Examples:

    .. code-block:: bash

        salt '*' lxc.clone myclone orig=orig_container
        salt '*' lxc.clone myclone orig=orig_container snapshot=True
    '''
    if exists(name):
        raise CommandExecutionError(
            'Container \'{0}\' already exists'.format(name)
        )

    _ensure_exists(orig)
    if state(orig) != 'stopped':
        raise CommandExecutionError(
            'Container \'{0}\' must be stopped to be cloned'.format(orig)
        )

    profile = get_container_profile(copy.deepcopy(profile))
    kw_overrides = copy.deepcopy(kwargs)

    def select(key, default=None):
        kw_overrides_match = kw_overrides.pop(key, None)
        profile_match = profile.pop(key, default)
        # let kwarg overrides be the preferred choice
        if kw_overrides_match is None:
            return profile_match
        return kw_overrides_match

    backing = select('backing')
    snapshot = select('snapshot')
    if backing in ('dir',):
        snapshot = False
    if not snapshot:
        snapshot = ''
    else:
        snapshot = '-s'

    size = select('size', '1G')
    if backing in ('dir', 'overlayfs', 'btrfs'):
        size = None

    cmd = 'lxc-clone {0} -o {1} -n {2}'.format(snapshot, orig, name)
    if backing:
        backing = backing.lower()
        cmd += ' -B {0}'.format(backing)
        if backing not in ('dir', 'overlayfs'):
            if size:
                cmd += ' --fssize {0}'.format(size)

    ret = __salt__['cmd.run_all'](cmd, python_shell=False)
    # please do not merge extra conflicting stuff
    # inside those two line (ret =, return)
    return _after_ignition_network_profile(cmd,
                                           ret,
                                           name,
                                           network_profile,
                                           nic_opts)


def ls_(active=None, cache=True):
    '''
    Return a list of the containers available on the minion

    active
        If ``True``, return only active (i.e. running) containers

        .. versionadded:: 2015.5.0

    CLI Example:

    .. code-block:: bash

        salt '*' lxc.ls
        salt '*' lxc.ls active=True
    '''
    contextvar = 'lxc.ls'
    if active:
        contextvar += '.active'
    if cache and (contextvar in __context__):
        return __context__[contextvar]
    else:
        ret = []
        cmd = 'lxc-ls'
        if active:
            cmd += ' --active'
        output = __salt__['cmd.run_stdout'](cmd, python_shell=False)
        for line in output.splitlines():
            ret.extend(line.split())
        __context__[contextvar] = ret
        return ret


def list_(extra=False, limit=None):
    '''
    List containers classified by state

    extra
        Also get per-container specific info. This will change the return data.
        Instead of returning a list of containers, a dictionary of containers
        and each container's output from :mod:`lxc.info
        <salt.modules.lxc.info>`.

    limit
        Return output matching a specific state (**frozen**, **running**, or
        **stopped**).

        .. versionadded:: 2015.5.0

    CLI Examples:

    .. code-block:: bash

        salt '*' lxc.list
        salt '*' lxc.list extra=True
        salt '*' lxc.list limit=running
    '''
    ctnrs = ls_()

    if extra:
        stopped = {}
        frozen = {}
        running = {}
    else:
        stopped = []
        frozen = []
        running = []

    ret = {'running': running,
           'stopped': stopped,
           'frozen': frozen}

    for container in ctnrs:
        c_info = __salt__['cmd.run'](
            'lxc-info -n {0}'.format(container),
            python_shell=False,
            output_loglevel='debug'
        )
        c_state = None
        for line in c_info.splitlines():
            stat = line.split(':')
            if stat[0] in ('State', 'state'):
                c_state = stat[1].strip()
                break

        if not c_state or (limit is not None and c_state.lower() != limit):
            continue

        if extra:
            infos = info(container)
            method = 'update'
            value = {container: infos}
        else:
            method = 'append'
            value = container

        if c_state == 'STOPPED':
            getattr(stopped, method)(value)
            continue
        if c_state == 'FROZEN':
            getattr(frozen, method)(value)
            continue
        if c_state == 'RUNNING':
            getattr(running, method)(value)
            continue

    if limit is not None:
        return ret.get(limit, {} if extra else [])
    return ret


def _change_state(cmd, name, expected):
    pre = state(name)
    if pre == expected:
        return {'result': True,
                'state': {'old': expected, 'new': expected},
                'comment': 'Container \'{0}\' already {1}'
                           .format(name, expected)}

    if cmd == 'lxc-destroy':
        # Kill the container first
        __salt__['cmd.run']('lxc-stop -k -n {0}'.format(name),
                            python_shell=False)

    cmd = '{0} -n {1}'.format(cmd, name)
    error = __salt__['cmd.run_stderr'](cmd, python_shell=False)
    if error:
        raise CommandExecutionError(
            'Error changing state for container \'{0}\' using command '
            '\'{1}\': {2}'.format(name, cmd, error)
        )
    if expected is not None:
        # some commands do not wait, so we will
        cmd = 'lxc-wait -n {0} -s {1}'.format(name, expected.upper())
        __salt__['cmd.run'](cmd, python_shell=False, timeout=30)
    _clear_context()
    post = state(name)
    ret = {'result': post == expected,
           'state': {'old': pre, 'new': post}}
    return ret


def _ensure_exists(name):
    '''
    Raise an exception if the container does not exist
    '''
    if not exists(name):
        raise CommandExecutionError(
            'Container \'{0}\' does not exist'.format(name)
        )


def _ensure_running(name, no_start=False):
    '''
    If the container is not currently running, start it. This function returns
    the state that the container was in before changing
    '''
    _ensure_exists(name)
    pre = state(name)
    if pre == 'running':
        # This will be a no-op but running the function will give us a pretty
        # return dict.
        return start(name)
    elif pre == 'stopped':
        if no_start:
            raise CommandExecutionError(
                'Container \'{0}\' is not running'.format(name)
            )
        return start(name)
    elif pre == 'frozen':
        if no_start:
            raise CommandExecutionError(
                'Container \'{0}\' is not running'.format(name)
            )
        return unfreeze(name)


def restart(name, force=False):
    '''
    .. versionadded:: 2015.5.0

    Restart the named container. If the container was not running, the
    container will merely be started.

    name
        The name of the container

    force : False
        If ``True``, the container will be force-stopped instead of gracefully
        shut down

    CLI Example:

    .. code-block:: bash

        salt myminion lxc.restart name
    '''
    _ensure_exists(name)
    orig_state = state(name)
    if orig_state != 'stopped':
        stop(name, kill=force)
    ret = start(name)
    ret['state']['old'] = orig_state
    if orig_state != 'stopped':
        ret['restarted'] = True
    return ret


def start(name, **kwargs):
    '''
    Start the named container

    restart : False
        .. deprecated:: 2015.5.0
            Use :mod:`lxc.restart <salt.modules.lxc.restart>`

        Restart the container if it is already running

    CLI Example:

    .. code-block:: bash

        salt myminion lxc.start name
    '''
    _ensure_exists(name)
    if kwargs.get('restart', False):
        salt.utils.warn_until(
            'Boron',
            'The \'restart\' argument to \'lxc.start\' has been deprecated, '
            'please use \'lxc.restart\' instead.'
        )
        return restart(name)
    if state(name) == 'frozen':
        raise CommandExecutionError(
            'Container \'{0}\' is frozen, use lxc.unfreeze'.format(name)
        )
    return _change_state('lxc-start -d', name, 'running')


def stop(name, kill=False):
    '''
    Stop the named container

    kill : False
        Do not wait for the container to stop, kill all tasks in the container.
        Older LXC versions will stop containers like this irrespective of this
        argument.

        .. versionchanged:: 2015.5.0
            Default value changed to ``False``

    CLI Example:

    .. code-block:: bash

        salt myminion lxc.stop name
    '''
    _ensure_exists(name)
    orig_state = state(name)
    if orig_state == 'frozen' and not kill:
        # Gracefully stopping a frozen container is slower than unfreezing and
        # then stopping it (at least in my testing), so if we're not
        # force-stopping the container, unfreeze it first.
        unfreeze(name)
    cmd = 'lxc-stop'
    if kill:
        cmd += ' -k'
    ret = _change_state(cmd, name, 'stopped')
    ret['state']['old'] = orig_state
    return ret


def freeze(name, **kwargs):
    '''
    Freeze the named container

    start : False
        If ``True`` and the container is stopped, the container will be started
        before attempting to freeze.

        .. versionadded:: 2015.5.0

    CLI Example:

    .. code-block:: bash

        salt '*' lxc.freeze name
    '''
    _ensure_exists(name)
    orig_state = state(name)
    start_ = kwargs.get('start', False)
    if orig_state == 'stopped':
        if not start_:
            raise CommandExecutionError(
                'Container \'{0}\' is stopped'.format(name)
            )
        start(name)
    ret = _change_state('lxc-freeze', name, 'frozen')
    if orig_state == 'stopped' and start_:
        ret['state']['old'] = orig_state
        ret['started'] = True
    ret['state']['new'] = state(name)
    return ret


def unfreeze(name):
    '''
    Unfreeze the named container.

    CLI Example:

    .. code-block:: bash

        salt '*' lxc.unfreeze name
    '''
    _ensure_exists(name)
    if state(name) == 'stopped':
        raise CommandExecutionError(
            'Container \'{0}\' is stopped'.format(name)
        )
    return _change_state('lxc-unfreeze', name, 'running')


def destroy(name, stop=False):
    '''
    Destroy the named container.

    .. warning::

        Destroys all data associated with the container.

    stop : False
        If ``True``, the container will be destroyed even if it is
        running/frozen.

        .. versionchanged:: 2015.5.0
            Default value changed to ``False``. This more closely matches the
            behavior of ``lxc-destroy(1)``, and also makes it less likely that
            an accidental command will destroy a running container that was
            being used for important things.

    CLI Examples:

    .. code-block:: bash

        salt '*' lxc.destroy foo
        salt '*' lxc.destroy foo stop=True
    '''
    _ensure_exists(name)
    if not stop and state(name) != 'stopped':
        raise CommandExecutionError(
            'Container \'{0}\' is not stopped'.format(name)
        )
    return _change_state('lxc-destroy', name, None)

# Compatibility between LXC and nspawn
remove = destroy


def exists(name):
    '''
    Returns whether the named container exists.

    CLI Example:

    .. code-block:: bash

        salt '*' lxc.exists name
    '''

    _exists = name in ls_()
    # container may be just created but we did cached earlier the
    # lxc-ls results
    if not _exists:
        _exists = name in ls_(cache=False)
    return _exists


def state(name):
    '''
    Returns the state of a container.

    CLI Example:

    .. code-block:: bash

        salt '*' lxc.state name
    '''
    # Don't use _ensure_exists() here, it will mess with _change_state()
    try:
        return __context__['lxc.state.{0}'.format(name)]
    except KeyError:
        if not exists(name):
            __context__['lxc.state.{0}'.format(name)] = None
        else:
            cmd = 'lxc-info -n {0}'.format(name)
            ret = __salt__['cmd.run_all'](cmd, python_shell=False)
            if ret['retcode'] != 0:
                _clear_context()
                raise CommandExecutionError(
                    'Unable to get state of container \'{0}\''.format(name)
                )
            c_infos = ret['stdout'].splitlines()
            c_state = None
            for c_info in c_infos:
                stat = c_info.split(':')
                if stat[0].lower() == 'state':
                    c_state = stat[1].strip().lower()
                    break
            __context__['lxc.state.{0}'.format(name)] = c_state
    return __context__['lxc.state.{0}'.format(name)]


def get_parameter(name, parameter):
    '''
    Returns the value of a cgroup parameter for a container

    CLI Example:

    .. code-block:: bash

        salt '*' lxc.get_parameter container_name memory.limit_in_bytes
    '''
    _ensure_exists(name)
    cmd = 'lxc-cgroup -n {0} {1}'.format(name, parameter)
    ret = __salt__['cmd.run_all'](cmd, python_shell=False)
    if ret['retcode'] != 0:
        raise CommandExecutionError(
            'Unable to retrieve value for \'{0}\''.format(parameter)
        )
    return ret['stdout'].strip()


def set_parameter(name, parameter, value):
    '''
    Set the value of a cgroup parameter for a container.

    CLI Example:

    .. code-block:: bash

        salt '*' lxc.set_parameter name parameter value
    '''
    if not exists(name):
        return None

    cmd = 'lxc-cgroup -n {0} {1} {2}'.format(name, parameter, value)
    ret = __salt__['cmd.run_all'](cmd, python_shell=False)
    if ret['retcode'] != 0:
        return False
    else:
        return True


def info(name):
    '''
    Returns information about a container

    CLI Example:

    .. code-block:: bash

        salt '*' lxc.info name
    '''
    try:
        return __context__['lxc.info.{0}'.format(name)]
    except KeyError:
        _ensure_exists(name)
        try:
            conf_file = os.path.join('/var/lib/lxc', name, 'config')
        except AttributeError:
            conf_file = os.path.join('/var/lib/lxc', str(name), 'config')

        if not os.path.isfile(conf_file):
            raise CommandExecutionError(
                'LXC config file {0} does not exist'.format(conf_file)
            )

        ret = {}
        config = []
        with salt.utils.fopen(conf_file) as fp_:
            for line in fp_:
                comps = [x.strip() for x in
                        line.split('#', 1)[0].strip().split('=', 1)]
                if len(comps) == 2:
                    config.append(tuple(comps))

        ifaces = []
        current = None

        for key, val in config:
            if key == 'lxc.network.type':
                current = {'type': val}
                ifaces.append(current)
            elif not current:
                continue
            elif key.startswith('lxc.network.'):
                current[key.replace('lxc.network.', '', 1)] = val
        if ifaces:
            ret['nics'] = ifaces

        ret['rootfs'] = next(
            (x[1] for x in config if x[0] == 'lxc.rootfs'),
            None
        )
        ret['state'] = state(name)
        ret['ips'] = []
        ret['public_ips'] = []
        ret['private_ips'] = []
        ret['public_ipv4_ips'] = []
        ret['public_ipv6_ips'] = []
        ret['private_ipv4_ips'] = []
        ret['private_ipv6_ips'] = []
        ret['ipv4_ips'] = []
        ret['ipv6_ips'] = []
        ret['size'] = None
        ret['config'] = conf_file

        if ret['state'] == 'running':
            try:
                limit = int(get_parameter(name, 'memory.limit_in_bytes'))
            except (CommandExecutionError, TypeError, ValueError):
                limit = 0
            try:
                usage = int(get_parameter(name, 'memory.usage_in_bytes'))
            except (CommandExecutionError, TypeError, ValueError):
                usage = 0
            free = limit - usage
            ret['memory_limit'] = limit
            ret['memory_free'] = free
            size = run_stdout(name, 'df /', python_shell=False)
            # The size is the 2nd column of the last line
            ret['size'] = size.splitlines()[-1].split()[1]

            # First try iproute2
            ip_cmd = run_all(name, 'ip link show', python_shell=False)
            if ip_cmd['retcode'] == 0:
                ip_data = ip_cmd['stdout']
                ip_cmd = run_all(name, 'ip addr show', python_shell=False)
                ip_data += '\n' + ip_cmd['stdout']
                ip_data = salt.utils.network._interfaces_ip(ip_data)
            else:
                # That didn't work, try ifconfig
                ip_cmd = run_all(name, 'ifconfig', python_shell=False)
                if ip_cmd['retcode'] == 0:
                    ip_data = \
                        salt.utils.network._interfaces_ifconfig(
                            ip_cmd['stdout'])
                else:
                    # Neither was successful, give up
                    log.warning(
                        'Unable to run ip or ifconfig in container \'{0}\''
                        .format(name)
                    )
                    ip_data = {}

            ret['ipv4_ips'] = salt.utils.network.ip_addrs(
                include_loopback=True,
                interface_data=ip_data
            )
            ret['ipv6_ips'] = salt.utils.network.ip_addrs6(
                include_loopback=True,
                interface_data=ip_data
            )
            ret['ips'] = ret['ipv4_ips'] + ret['ipv6_ips']
            for address in ret['ipv4_ips']:
                if address == '127.0.0.1':
                    ret['private_ips'].append(address)
                    ret['private_ipv4_ips'].append(address)
                elif salt.utils.cloud.is_public_ip(address):
                    ret['public_ips'].append(address)
                    ret['public_ipv4_ips'].append(address)
                else:
                    ret['private_ips'].append(address)
                    ret['private_ipv4_ips'].append(address)
            for address in ret['ipv6_ips']:
                if address == '::1' or address.startswith('fe80'):
                    ret['private_ips'].append(address)
                    ret['private_ipv6_ips'].append(address)
                else:
                    ret['public_ips'].append(address)
                    ret['public_ipv6_ips'].append(address)

        for key in [x for x in ret if x == 'ips' or x.endswith('ips')]:
            ret[key].sort(key=_ip_sort)
        __context__['lxc.info.{0}'.format(name)] = ret
    return __context__['lxc.info.{0}'.format(name)]


def set_password(name, users, password, encrypted=True):
    '''
    .. versionchanged:: 2015.5.0
        Function renamed from ``set_pass`` to ``set_password``. Additionally,
        this function now supports (and defaults to using) a password hash
        instead of a plaintext password.

    Set the password of one or more system users inside containers


    users
        Comma-separated list (or python list) of users to change password

    password
        Password to set for the specified user(s)

    encrypted : True
        If true, ``password`` must be a password hash. Set to ``False`` to set
        a plaintext password (not recommended).

        .. versionadded:: 2015.5.0

    CLI Example:

    .. code-block:: bash

        salt '*' lxc.set_pass container-name root '$6$uJ2uAyLU$KoI67t8As/0fXtJOPcHKGXmUpcoYUcVR2K6x93walnShTCQvjRwq25yIkiCBOqgbfdKQSFnAo28/ek6716vEV1'
        salt '*' lxc.set_pass container-name root foo encrypted=False

    '''
    def _bad_user_input():
        raise SaltInvocationError('Invalid input for \'users\' parameter')

    if not isinstance(users, list):
        try:
            users = users.split(',')
        except AttributeError:
            _bad_user_input()
    if not users:
        _bad_user_input()

    failed_users = []
    for user in users:
        result = retcode(name,
                         'chpasswd{0}'.format(' -e' if encrypted else ''),
                         stdin=':'.join((user, password)),
                         python_shell=False,
                         chroot_fallback=True,
                         output_loglevel='quiet')
        if result != 0:
            failed_users.append(user)
    if failed_users:
        raise CommandExecutionError(
            'Password change failed for the following user(s): {0}'
            .format(', '.join(failed_users))
        )
    return True

set_pass = set_password


def update_lxc_conf(name, lxc_conf, lxc_conf_unset):
    '''
    Edit LXC configuration options

    CLI Example:

    .. code-block:: bash

        salt myminion lxc.update_lxc_conf ubuntu \\
                lxc_conf="[{'network.ipv4.ip':'10.0.3.5'}]" \\
                lxc_conf_unset="['lxc.utsname']"

    '''
    _ensure_exists(name)
    lxc_conf_p = '/var/lib/lxc/{0}/config'.format(name)
    if not os.path.exists(lxc_conf_p):
        raise SaltInvocationError(
            'Configuration file {0} does not exist'.format(lxc_conf_p)
        )

    changes = {'edited': [], 'added': [], 'removed': []}
    ret = {'changes': changes, 'result': True, 'comment': ''}

    # do not use salt.utils.fopen !
    with open(lxc_conf_p, 'r') as fic:
        filtered_lxc_conf = []
        for row in lxc_conf:
            if not row:
                continue
            for conf in row:
                filtered_lxc_conf.append((conf.strip(),
                                          row[conf].strip()))
        ret['comment'] = 'lxc.conf is up to date'
        lines = []
        orig_config = fic.read()
        for line in orig_config.splitlines():
            if line.startswith('#') or not line.strip():
                lines.append([line, ''])
            else:
                line = line.split('=')
                index = line.pop(0)
                val = (index.strip(), '='.join(line).strip())
                if val not in lines:
                    lines.append(val)
        for key, item in filtered_lxc_conf:
            matched = False
            for idx, line in enumerate(lines[:]):
                if line[0] == key:
                    matched = True
                    lines[idx] = (key, item)
                    if '='.join(line[1:]).strip() != item.strip():
                        changes['edited'].append(
                            ({line[0]: line[1:]}, {key: item}))
                        break
            if not matched:
                if not (key, item) in lines:
                    lines.append((key, item))
                changes['added'].append({key: item})
        dest_lxc_conf = []
        # filter unset
        if lxc_conf_unset:
            for line in lines:
                for opt in lxc_conf_unset:
                    if (
                        not line[0].startswith(opt)
                        and line not in dest_lxc_conf
                    ):
                        dest_lxc_conf.append(line)
                    else:
                        changes['removed'].append(opt)
        else:
            dest_lxc_conf = lines
        conf = ''
        for key, val in dest_lxc_conf:
            if not val:
                conf += '{0}\n'.format(key)
            else:
                conf += '{0} = {1}\n'.format(key.strip(), val.strip())
        conf_changed = conf != orig_config
        chrono = datetime.datetime.now().strftime('%Y-%m-%d_%H-%M-%S')
        if conf_changed:
            # DO NOT USE salt.utils.fopen here, i got (kiorky)
            # problems with lxc configs which were wiped !
            with open('{0}.{1}'.format(lxc_conf_p, chrono), 'w') as wfic:
                wfic.write(conf)
            with open(lxc_conf_p, 'w') as wfic:
                wfic.write(conf)
            ret['comment'] = 'Updated'
            ret['result'] = True

    if not any(changes[x] for x in changes):
        # Ensure an empty changes dict if nothing was modified
        ret['changes'] = {}
    return ret


def set_dns(name, dnsservers=None, searchdomains=None):
    '''
    .. versionchanged:: 2015.5.0
        The ``dnsservers`` and ``searchdomains`` parameters can now be passed
        as a comma-separated list.

    Update /etc/resolv.conf

    CLI Example:

    .. code-block:: bash

        salt myminion lxc.set_dns ubuntu "['8.8.8.8', '4.4.4.4']"

    '''
    if dnsservers is None:
        dnsservers = ['8.8.8.8', '4.4.4.4']
    elif not isinstance(dnsservers, list):
        try:
            dnsservers = dnsservers.split(',')
        except AttributeError:
            raise SaltInvocationError(
                'Invalid input for \'dnsservers\' parameter'
            )
    if searchdomains is None:
        searchdomains = []
    elif not isinstance(searchdomains, list):
        try:
            searchdomains = searchdomains.split(',')
        except AttributeError:
            raise SaltInvocationError(
                'Invalid input for \'searchdomains\' parameter'
            )
    dns = ['nameserver {0}'.format(x) for x in dnsservers]
    dns.extend(['search {0}'.format(x) for x in searchdomains])
    dns = '\n'.join(dns) + '\n'
    # we may be using resolvconf in the container
    # We need to handle that case with care:
    #  - we create the resolv.conf runtime directory (the
    #   linked directory) as anyway it will be shadowed when the real
    #   runned tmpfs mountpoint will be mounted.
    #   ( /etc/resolv.conf -> ../run/resolvconf/resolv.conf)
    #   Indeed, it can save us in any other case (running, eg, in a
    #   bare chroot when repairing or preparing the container for
    #   operation.
    #  - We also teach resolvconf to use the aforementioned dns.
    #  - We finally also set /etc/resolv.conf in all cases
    rstr = __salt__['test.rand_str']()
    # no tmp here, apparmor wont let us execute !
    script = '/sbin/{0}_dns.sh'.format(rstr)
    DNS_SCRIPT = "\n".join([
        # 'set -x',
        '#!/usr/bin/env bash',
        'if [ -h /etc/resolv.conf ];then',
        ' if [ "x$(readlink /etc/resolv.conf)"'
        ' = "x../run/resolvconf/resolv.conf" ];then',
        '  if [ ! -d /run/resolvconf/ ];then',
        '   mkdir -p /run/resolvconf',
        '  fi',
        '  cat > /etc/resolvconf/resolv.conf.d/head <<EOF',
        dns,
        'EOF',
        '',
        ' fi',
        'fi',
        'cat > /etc/resolv.conf <<EOF',
        dns,
        'EOF',
        ''])
    result = run_all(
        name, 'tee {0}'.format(script), stdin=DNS_SCRIPT, python_shell=True)
    if result['retcode'] == 0:
        result = run_all(
            name, 'sh -c "chmod +x {0};{0}"'.format(script), python_shell=True)
    # blindly delete the setter file
    run_all(name,
            'if [ -f "{0}" ];then rm -f "{0}";fi'.format(script),
            python_shell=True)
    if result['retcode'] != 0:
        error = ('Unable to write to /etc/resolv.conf in container \'{0}\''
                 .format(name))
        if result['stderr']:
            error += ': {0}'.format(result['stderr'])
        raise CommandExecutionError(error)
    return True


def running_systemd(name, cache=True):
    '''
    Determine if systemD is running


    CLI Example:

    .. code-block:: bash

        salt '*' lxc.running_systemd ubuntu

    '''
    k = 'lxc.systemd.test.{0}'.format(name)
    ret = __context__.get(k, None)
    if ret is None or not cache:
        rstr = __salt__['test.rand_str']()
        # no tmp here, apparmor wont let us execute !
        script = '/sbin/{0}_testsystemd.sh'.format(rstr)
        # ubuntu already had since trusty some bits of systemd but was
        # still using upstart ...
        # we need to be a bit more careful that just testing that systemd
        # is present
        _script = textwrap.dedent(
            '''\
            #!/usr/bin/env bash
            set -x
            if ! which systemctl 1>/dev/nulll 2>/dev/null;then exit 2;fi
            for i in \\
                /run/systemd/journal/dev-log\\
                /run/systemd/journal/flushed\\
                /run/systemd/journal/kernel-seqnum\\
                /run/systemd/journal/socket\\
                /run/systemd/journal/stdout\\
                /var/run/systemd/journal/dev-log\\
                /var/run/systemd/journal/flushed\\
                /var/run/systemd/journal/kernel-seqnum\\
                /var/run/systemd/journal/socket\\
                /var/run/systemd/journal/stdout\\
            ;do\\
                if test -e ${i};then exit 0;fi
            done
            if test -d /var/systemd/system;then exit 0;fi
            exit 2
            ''')
        result = run_all(
            name, 'tee {0}'.format(script), stdin=_script, python_shell=True)
        if result['retcode'] == 0:
            result = run_all(name,
                             'sh -c "chmod +x {0};{0}"'''.format(script),
                             python_shell=True)
        else:
            raise CommandExecutionError(
                'lxc {0} failed to copy initd tester'.format(name))
        run_all(name,
                'sh -c \'if [ -f "{0}" ];then rm -f "{0}";fi\''
                ''.format(script),
                ignore_retcode=True,
                python_shell=True)
        if result['retcode'] != 0:
            error = ('Unable to determine if the container \'{0}\''
                     ' was running systemd, assmuming it is not.'
                     ''.format(name))
            if result['stderr']:
                error += ': {0}'.format(result['stderr'])
        # only cache result if we got a known exit code
        if result['retcode'] in (0, 2):
            __context__[k] = ret = not result['retcode']
    return ret


def systemd_running_state(name):
    '''
    Get the operational state of a systemd based container

    CLI Example:

    .. code-block:: bash

        salt myminion lxc.systemd_running_state ubuntu

    '''
    try:
        ret = run_all(name,
                      'systemctl is-system-running',
                     ignore_retcode=True)['stdout']
    except CommandExecutionError:
        ret = ''
    return ret


def test_sd_started_state(name):

    '''
    Test if a systemd container is fully started

    CLI Example:

    .. code-block:: bash

        salt myminion lxc.test_sd_started_state ubuntu

    '''
    qstate = systemd_running_state(name)
    if qstate in ('initializing', 'starting'):
        return False
    elif qstate == '':
        return None
    else:
        return True


def test_bare_started_state(name):
    '''
    Test if a non systemd container is fully started
    For now, it consists only to test if the container is attachable

    CLI Example:

    .. code-block:: bash

        salt myminion lxc.test_bare_started_state ubuntu

    '''
    try:
        ret = run_all(name, 'ls', ignore_retcode=True)['retcode'] == 0
    except (CommandExecutionError,):
        ret = None
    return ret


def wait_started(name, timeout=300):
    '''
    Check that the system has fully inited

    This is actually very important for systemD based containers

    see https://github.com/saltstack/salt/issues/23847


    CLI Example:

    .. code-block:: bash

        salt myminion lxc.wait_started ubuntu

    '''
    if not exists(name):
        raise CommandExecutionError(
            'Container {0} does does exists'.format(name))
    if not state(name) == 'running':
        raise CommandExecutionError(
            'Container {0} is not running'.format(name))
    ret = False
    if running_systemd(name):
        test_started = test_sd_started_state
        logger = log.error
    else:
        test_started = test_bare_started_state
        logger = log.debug
    now = time.time()
    expire = now + timeout
    now = time.time()
    started = test_started(name)
    while time.time() < expire and not started:
        time.sleep(0.3)
        started = test_started(name)
    if started is None:
        logger(
            'Assuming {0} is started, although we failed to detect that'
            ' is fully started correctly'.format(name))
        ret = True
    else:
        ret = started
    return ret


def _needs_install(name):
    ret = 0
    has_minion = retcode(name,
                         'which salt-minion',
                         ignore_retcode=True)
    # we assume that installing is when no minion is running
    # but testing the executable presence is not enougth for custom
    # installs where the bootstrap can do much more than installing
    # the bare salt binaries.
    if has_minion:
        processes = run_stdout(name, 'ps aux')
        if 'salt-minion' not in processes:
            ret = 1
        else:
            retcode(name, 'salt-call --local service.stop salt-minion')
    else:
        ret = 1
    return ret


def bootstrap(name,
              config=None,
              approve_key=True,
              install=True,
              pub_key=None,
              priv_key=None,
              bootstrap_url=None,
              force_install=False,
              unconditional_install=False,
              bootstrap_delay=None,
              bootstrap_args=None,
              bootstrap_shell=None):
    '''
    Install and configure salt in a container.

    config
        Minion configuration options. By default, the ``master`` option is set
        to the target host's master.

    approve_key
        Request a pre-approval of the generated minion key. Requires
        that the salt-master be configured to either auto-accept all keys or
        expect a signing request from the target host. Default: ``True``

    pub_key
        Explicit public key to pressed the minion with (optional).
        This can be either a filepath or a string representing the key

    priv_key
        Explicit private key to pressed the minion with (optional).
        This can be either a filepath or a string representing the key

    bootstrap_delay
        Delay in seconds between end of container creation and bootstrapping.
        Useful when waiting for container to obtain a DHCP lease.

        .. versionadded:: 2015.5.0

    bootstrap_url
        url, content or filepath to the salt bootstrap script

    bootstrap_args
        salt bootstrap script arguments

    bootstrap_shell
        shell to execute the script into

    install
        Whether to attempt a full installation of salt-minion if needed.

    force_install
        Force installation even if salt-minion is detected,
        this is the way to run vendor bootstrap scripts even
        if a salt minion is already present in the container

    unconditional_install
        Run the script even if the container seems seeded

    CLI Examples:

    .. code-block:: bash

        salt 'minion' lxc.bootstrap container_name [config=config_data] \\
                [approve_key=(True|False)] [install=(True|False)]

    '''
    wait_started(name)
    if bootstrap_delay is not None:
        try:
            time.sleep(bootstrap_delay)
        except TypeError:
            # Bad input, but assume since a value was passed that
            # a delay was desired, and sleep for 5 seconds
            time.sleep(5)

    c_info = info(name)
    if not c_info:
        return None

    # default set here as we cannot set them
    # in def as it can come from a chain of procedures.
    if bootstrap_args:
        # custom bootstrap args can be totally customized, and user could
        # have inserted the placeholder for the config directory.
        # For example, some salt bootstrap script do not use at all -c
        if '{0}' not in bootstrap_args:
            bootstrap_args += ' -c {0}'
    else:
        bootstrap_args = '-c {0}'
    if not bootstrap_shell:
        bootstrap_shell = 'sh'

    orig_state = _ensure_running(name)
    if not orig_state:
        return orig_state
    if not force_install:
        needs_install = _needs_install(name)
    else:
        needs_install = True
    seeded = retcode(name,
                     'test -e \'{0}\''.format(SEED_MARKER),
                     chroot_fallback=True,
                     ignore_retcode=True) == 0
    tmp = tempfile.mkdtemp()
    if seeded and not unconditional_install:
        ret = True
    else:
        ret = False
        cfg_files = __salt__['seed.mkconfig'](
            config, tmp=tmp, id_=name, approve_key=approve_key,
            pub_key=pub_key, priv_key=priv_key)
        if needs_install or force_install or unconditional_install:
            if install:
                rstr = __salt__['test.rand_str']()
                configdir = '/tmp/.c_{0}'.format(rstr)
                run(name,
                    'install -m 0700 -d {0}'.format(configdir),
                    python_shell=False)
                bs_ = __salt__['config.gather_bootstrap_script'](
                    bootstrap=bootstrap_url)
                dest_dir = os.path.join('/tmp', rstr)
                for cmd in [
                    'mkdir -p {0}'.format(dest_dir),
                    'chmod 700 {0}'.format(dest_dir),
                ]:
                    if run_stdout(name, cmd):
                        log.error(
                            ('tmpdir {0} creation'
                             ' failed ({1}').format(dest_dir, cmd))
                        return False
                copy_to(name,
                        bs_,
                        '{0}/bootstrap.sh'.format(dest_dir))
                copy_to(name, cfg_files['config'],
                        os.path.join(configdir, 'minion'))
                copy_to(name, cfg_files['privkey'],
                        os.path.join(configdir, 'minion.pem'))
                copy_to(name, cfg_files['pubkey'],
                        os.path.join(configdir, 'minion.pub'))
                bootstrap_args = bootstrap_args.format(configdir)
                cmd = ('{0} {2}/bootstrap.sh {1}'
                       .format(bootstrap_shell,
                               bootstrap_args.replace("'", "''"),
                               dest_dir))
                # log ASAP the forged bootstrap command which can be wrapped
                # out of the output in case of unexpected problem
                log.info('Running {0} in LXC container \'{1}\''
                         .format(cmd, name))
                ret = retcode(name, cmd, output_loglevel='info',
                                  use_vt=True) == 0
            else:
                ret = False
        else:
            minion_config = salt.config.minion_config(cfg_files['config'])
            pki_dir = minion_config['pki_dir']
            copy_to(name, cfg_files['config'], '/etc/salt/minion')
            copy_to(name,
                    cfg_files['privkey'],
                    os.path.join(pki_dir, 'minion.pem'))
            copy_to(name,
                    cfg_files['pubkey'],
                    os.path.join(pki_dir, 'minion.pub'))
            run(name,
                'salt-call --local service.enable salt-minion',
                python_shell=False)
            ret = True
        shutil.rmtree(tmp)
        if orig_state == 'stopped':
            stop(name)
        elif orig_state == 'frozen':
            freeze(name)
        # mark seeded upon successful install
        if ret:
            run(name,
                    'touch \'{0}\''.format(SEED_MARKER),
                    python_shell=False)
    return ret


def attachable(name):
    '''
    Return True if the named container can be attached to via the lxc-attach
    command

    CLI Example:

    .. code-block:: bash

        salt 'minion' lxc.attachable ubuntu
    '''
    try:
        return __context__['lxc.attachable']
    except KeyError:
        _ensure_exists(name)
        # Can't use run() here because it uses attachable() and would
        # endlessly recurse, resulting in a traceback
        log.debug('Checking if LXC container {0} is attachable'.format(name))
        cmd = 'lxc-attach --clear-env -n {0} -- /usr/bin/env'.format(name)
        result = __salt__['cmd.retcode'](cmd,
                                         python_shell=False,
                                         output_loglevel='quiet',
                                         ignore_retcode=True) == 0
        __context__['lxc.attachable'] = result
    return __context__['lxc.attachable']


def _run(name,
         cmd,
         output=None,
         no_start=False,
         preserve_state=True,
         stdin=None,
         python_shell=True,
         output_loglevel='debug',
         use_vt=False,
         ignore_retcode=False,
         chroot_fallback=None,
         keep_env='http_proxy,https_proxy,no_proxy'):
    '''
    Common logic for lxc.run functions
    '''
    orig_state = state(name)
    try:
        if attachable(name):
            ret = __salt__['container_resource.run'](
                name,
                cmd,
                container_type=__virtualname__,
                exec_driver=EXEC_DRIVER,
                output=output,
                no_start=no_start,
                stdin=stdin,
                python_shell=python_shell,
                output_loglevel=output_loglevel,
                ignore_retcode=ignore_retcode,
                use_vt=use_vt,
                keep_env=keep_env)
        else:
            if not chroot_fallback:
                raise CommandExecutionError(
                    '{0} is not attachable.'.format(name))
            rootfs = info(name).get('rootfs')
            # Set context var to make cmd.run_chroot run cmd.run instead of
            # cmd.run_all.
            __context__['cmd.run_chroot.func'] = __salt__['cmd.run']
            ret = __salt__['cmd.run_chroot'](rootfs,
                                             cmd,
                                             stdin=stdin,
                                             python_shell=python_shell,
                                             output_loglevel=output_loglevel,
                                             ignore_retcode=ignore_retcode)
    except Exception:
        raise
    finally:
        # Make sure we honor preserve_state, even if there was an exception
        new_state = state(name)
        if preserve_state:
            if orig_state == 'stopped' and new_state != 'stopped':
                stop(name)
            elif orig_state == 'frozen' and new_state != 'frozen':
                freeze(name, start=True)

    if output in (None, 'all'):
        return ret
    else:
        return ret[output]


def run_cmd(name,
            cmd,
            no_start=False,
            preserve_state=True,
            stdin=None,
            stdout=True,
            stderr=False,
            python_shell=True,
            output_loglevel='debug',
            use_vt=False,
            ignore_retcode=False,
            chroot_fallback=False,
            keep_env='http_proxy,https_proxy,no_proxy'):
    '''
    .. deprecated:: 2015.5.0
        Use :mod:`lxc.run <salt.modules.lxc.run>` instead
    '''
    salt.utils.warn_until(
        'Boron',
        'lxc.run_cmd has been deprecated, please use one of the lxc.run '
        'functions (or lxc.retcode). See the documentation for more '
        'information.'
    )
    if stdout and stderr:
        output = 'all'
    elif stdout:
        output = 'stdout'
    elif stderr:
        output = 'stderr'
    else:
        output = 'retcode'
    return _run(name,
                cmd,
                output=output,
                no_start=no_start,
                preserve_state=preserve_state,
                stdin=stdin,
                python_shell=python_shell,
                output_loglevel=output_loglevel,
                use_vt=use_vt,
                ignore_retcode=ignore_retcode,
                keep_env=keep_env)


def run(name,
        cmd,
        no_start=False,
        preserve_state=True,
        stdin=None,
        python_shell=True,
        output_loglevel='debug',
        use_vt=False,
        ignore_retcode=False,
        chroot_fallback=False,
        keep_env='http_proxy,https_proxy,no_proxy'):
    '''
    .. versionadded:: 2015.5.0

    Run :mod:`cmd.run <salt.modules.cmdmod.run>` within a container

    .. warning::

        Many shell builtins do not work, failing with stderr similar to the
        following:

        .. code-block:: bash

            lxc_container: No such file or directory - failed to exec 'command'

        The same error will be displayed in stderr if the command being run
        does not exist. If no output is returned using this function, try using
        :mod:`lxc.run_stderr <salt.modules.lxc.run_stderr>` or
        :mod:`lxc.run_all <salt.modules.lxc.run_all>`.

    name
        Name of the container in which to run the command

    cmd
        Command to run

    no_start : False
        If the container is not running, don't start it

    preserve_state : True
        After running the command, return the container to its previous state

    stdin : None
        Standard input to be used for the command

    output_loglevel : debug
        Level at which to log the output from the command. Set to ``quiet`` to
        suppress logging.

    use_vt : False
        Use SaltStack's utils.vt to stream output to console. Assumes
        ``output=all``.

    chroot_fallback
        if the container is not running, try to run the command using chroot
        default: false

    keep_env : http_proxy,https_proxy,no_proxy
        A list of env vars to preserve. May be passed as commma-delimited list.


    CLI Example:

    .. code-block:: bash

        salt myminion lxc.run mycontainer 'ifconfig -a'
    '''
    return _run(name,
                cmd,
                output=None,
                no_start=no_start,
                preserve_state=preserve_state,
                stdin=stdin,
                python_shell=python_shell,
                output_loglevel=output_loglevel,
                use_vt=use_vt,
                ignore_retcode=ignore_retcode,
                chroot_fallback=chroot_fallback,
                keep_env=keep_env)


def run_stdout(name,
               cmd,
               no_start=False,
               preserve_state=True,
               stdin=None,
               python_shell=True,
               output_loglevel='debug',
               use_vt=False,
               ignore_retcode=False,
               chroot_fallback=False,
               keep_env='http_proxy,https_proxy,no_proxy'):
    '''
    .. versionadded:: 2015.5.0

    Run :mod:`cmd.run_stdout <salt.modules.cmdmod.run_stdout>` within a container

    .. warning::

        Many shell builtins do not work, failing with stderr similar to the
        following:

        .. code-block:: bash

            lxc_container: No such file or directory - failed to exec 'command'

        The same error will be displayed in stderr if the command being run
        does not exist. If no output is returned using this function, try using
        :mod:`lxc.run_stderr <salt.modules.lxc.run_stderr>` or
        :mod:`lxc.run_all <salt.modules.lxc.run_all>`.

    name
        Name of the container in which to run the command

    cmd
        Command to run

    no_start : False
        If the container is not running, don't start it

    preserve_state : True
        After running the command, return the container to its previous state

    stdin : None
        Standard input to be used for the command

    output_loglevel : debug
        Level at which to log the output from the command. Set to ``quiet`` to
        suppress logging.

    use_vt : False
        Use SaltStack's utils.vt to stream output to console
        ``output=all``.

    keep_env : http_proxy,https_proxy,no_proxy
        A list of env vars to preserve. May be passed as commma-delimited list.

    chroot_fallback
        if the container is not running, try to run the command using chroot
        default: false


    CLI Example:

    .. code-block:: bash

        salt myminion lxc.run_stdout mycontainer 'ifconfig -a'
    '''
    return _run(name,
                cmd,
                output='stdout',
                no_start=no_start,
                preserve_state=preserve_state,
                stdin=stdin,
                python_shell=python_shell,
                output_loglevel=output_loglevel,
                use_vt=use_vt,
                ignore_retcode=ignore_retcode,
                chroot_fallback=chroot_fallback,
                keep_env=keep_env)


def run_stderr(name,
               cmd,
               no_start=False,
               preserve_state=True,
               stdin=None,
               python_shell=True,
               output_loglevel='debug',
               use_vt=False,
               ignore_retcode=False,
               chroot_fallback=False,
               keep_env='http_proxy,https_proxy,no_proxy'):
    '''
    .. versionadded:: 2015.5.0

    Run :mod:`cmd.run_stderr <salt.modules.cmdmod.run_stderr>` within a container

    .. warning::

        Many shell builtins do not work, failing with stderr similar to the
        following:

        .. code-block:: bash

            lxc_container: No such file or directory - failed to exec 'command'

        The same error will be displayed if the command being run does not
        exist.

    name
        Name of the container in which to run the command

    cmd
        Command to run

    no_start : False
        If the container is not running, don't start it

    preserve_state : True
        After running the command, return the container to its previous state

    stdin : None
        Standard input to be used for the command

    output_loglevel : debug
        Level at which to log the output from the command. Set to ``quiet`` to
        suppress logging.

    use_vt : False
        Use SaltStack's utils.vt to stream output to console
        ``output=all``.

    keep_env : http_proxy,https_proxy,no_proxy
        A list of env vars to preserve. May be passed as commma-delimited list.

    chroot_fallback
        if the container is not running, try to run the command using chroot
        default: false


    CLI Example:

    .. code-block:: bash

        salt myminion lxc.run_stderr mycontainer 'ip addr show'
    '''
    return _run(name,
                cmd,
                output='stderr',
                no_start=no_start,
                preserve_state=preserve_state,
                stdin=stdin,
                python_shell=python_shell,
                output_loglevel=output_loglevel,
                use_vt=use_vt,
                ignore_retcode=ignore_retcode,
                chroot_fallback=chroot_fallback,
                keep_env=keep_env)


def retcode(name,
                cmd,
                no_start=False,
                preserve_state=True,
                stdin=None,
                python_shell=True,
                output_loglevel='debug',
                use_vt=False,
                ignore_retcode=False,
                chroot_fallback=False,
                keep_env='http_proxy,https_proxy,no_proxy'):
    '''
    .. versionadded:: 2015.5.0

    Run :mod:`cmd.retcode <salt.modules.cmdmod.retcode>` within a container

    .. warning::

        Many shell builtins do not work, failing with stderr similar to the
        following:

        .. code-block:: bash

            lxc_container: No such file or directory - failed to exec 'command'

        The same error will be displayed in stderr if the command being run
        does not exist. If the retcode is nonzero and not what was expected,
        try using :mod:`lxc.run_stderr <salt.modules.lxc.run_stderr>`
        or :mod:`lxc.run_all <salt.modules.lxc.run_all>`.

    name
        Name of the container in which to run the command

    cmd
        Command to run

    no_start : False
        If the container is not running, don't start it

    preserve_state : True
        After running the command, return the container to its previous state

    stdin : None
        Standard input to be used for the command

    output_loglevel : debug
        Level at which to log the output from the command. Set to ``quiet`` to
        suppress logging.

    use_vt : False
        Use SaltStack's utils.vt to stream output to console
        ``output=all``.

    keep_env : http_proxy,https_proxy,no_proxy
        A list of env vars to preserve. May be passed as commma-delimited list.

    chroot_fallback
        if the container is not running, try to run the command using chroot
        default: false


    CLI Example:

    .. code-block:: bash

        salt myminion lxc.retcode mycontainer 'ip addr show'
    '''
    return _run(name,
                cmd,
                output='retcode',
                no_start=no_start,
                preserve_state=preserve_state,
                stdin=stdin,
                python_shell=python_shell,
                output_loglevel=output_loglevel,
                use_vt=use_vt,
                ignore_retcode=ignore_retcode,
                chroot_fallback=chroot_fallback,
                keep_env=keep_env)


def run_all(name,
            cmd,
            no_start=False,
            preserve_state=True,
            stdin=None,
            python_shell=True,
            output_loglevel='debug',
            use_vt=False,
            ignore_retcode=False,
            chroot_fallback=False,
            keep_env='http_proxy,https_proxy,no_proxy'):
    '''
    .. versionadded:: 2015.5.0

    Run :mod:`cmd.run_all <salt.modules.cmdmod.run_all>` within a container

    .. note::

        While the command is run within the container, it is initiated from the
        host. Therefore, the PID in the return dict is from the host, not from
        the container.

    .. warning::

        Many shell builtins do not work, failing with stderr similar to the
        following:

        .. code-block:: bash

            lxc_container: No such file or directory - failed to exec 'command'

        The same error will be displayed in stderr if the command being run
        does not exist.

    name
        Name of the container in which to run the command

    cmd
        Command to run

    no_start : False
        If the container is not running, don't start it

    preserve_state : True
        After running the command, return the container to its previous state

    stdin : None
        Standard input to be used for the command

    output_loglevel : debug
        Level at which to log the output from the command. Set to ``quiet`` to
        suppress logging.

    use_vt : False
        Use SaltStack's utils.vt to stream output to console
        ``output=all``.

    keep_env : http_proxy,https_proxy,no_proxy
        A list of env vars to preserve. May be passed as commma-delimited list.

    chroot_fallback
        if the container is not running, try to run the command using chroot
        default: false


    CLI Example:

    .. code-block:: bash

        salt myminion lxc.run_all mycontainer 'ip addr show'
    '''
    return _run(name,
                cmd,
                output='all',
                no_start=no_start,
                preserve_state=preserve_state,
                stdin=stdin,
                python_shell=python_shell,
                output_loglevel=output_loglevel,
                use_vt=use_vt,
                ignore_retcode=ignore_retcode,
                chroot_fallback=chroot_fallback,
                keep_env=keep_env)


def _get_md5(name, path):
    '''
    Get the MD5 checksum of a file from a container
    '''
    output = run_stdout(name, 'md5sum "{0}"'.format(path),
                        chroot_fallback=True,
                        ignore_retcode=True)
    try:
        return output.split()[0]
    except IndexError:
        # Destination file does not exist or could not be accessed
        return None


def copy_to(name, source, dest, overwrite=False, makedirs=False):
    '''
    .. versionchanged:: Beryllium
        Function renamed from ``lxc.cp`` to ``lxc.copy_to`` for consistency
        with other container types. ``lxc.cp`` will continue to work, however.
        For versions 2015.2.x and earlier, use ``lxc.cp``.

    Copy a file or directory from the host into a container

    name
        Container name

    source
        File to be copied to the container

    dest
        Destination on the container. Must be an absolute path.

        .. versionchanged:: 2015.5.0
            If the destination is a directory, the file will be copied into
            that directory.

    overwrite : False
        Unless this option is set to ``True``, then if a file exists at the
        location specified by the ``dest`` argument, an error will be raised.

        .. versionadded:: Beryllium

    makedirs : False

        Create the parent directory on the container if it does not already
        exist.

        .. versionadded:: 2015.5.0

    CLI Example:

    .. code-block:: bash

        salt 'minion' lxc.copy_to /tmp/foo /root/foo
        salt 'minion' lxc.cp /tmp/foo /root/foo
    '''
    _ensure_running(name, no_start=True)
    return __salt__['container_resource.copy_to'](
        name,
        source,
        dest,
        container_type=__virtualname__,
        exec_driver=EXEC_DRIVER,
        overwrite=overwrite,
        makedirs=makedirs)

cp = copy_to


def read_conf(conf_file, out_format='simple'):
    '''
    Read in an LXC configuration file. By default returns a simple, unsorted
    dict, but can also return a more detailed structure including blank lines
    and comments.

        out_format:
            set to 'simple' if you need the old and unsupported behavior.
            This wont support the multiple lxc values (eg: multiple network nics)

    CLI Examples:

    .. code-block:: bash

        salt 'minion' lxc.read_conf /etc/lxc/mycontainer.conf
        salt 'minion' lxc.read_conf /etc/lxc/mycontainer.conf out_format=commented
    '''
    ret_commented = []
    ret_simple = {}
    with salt.utils.fopen(conf_file, 'r') as fp_:
        for line in fp_.readlines():
            if '=' not in line:
                ret_commented.append(line)
                continue
            comps = line.split('=')
            value = '='.join(comps[1:]).strip()
            comment = None
            if value.strip().startswith('#'):
                vcomps = value.strip().split('#')
                value = vcomps[1].strip()
                comment = '#'.join(vcomps[1:]).strip()
                ret_commented.append({comps[0].strip(): {
                    'value': value,
                    'comment': comment,
                }})
            else:
                ret_commented.append({comps[0].strip(): value})
                ret_simple[comps[0].strip()] = value

    if out_format == 'simple':
        return ret_simple
    return ret_commented


def write_conf(conf_file, conf):
    '''
    Write out an LXC configuration file

    This is normally only used internally. The format of the data structure
    must match that which is returned from ``lxc.read_conf()``, with
    ``out_format`` set to ``commented``.

    An example might look like:

    .. code-block:: python

        [
            {'lxc.utsname': '$CONTAINER_NAME'},
            '# This is a commented line\\n',
            '\\n',
            {'lxc.mount': '$CONTAINER_FSTAB'},
            {'lxc.rootfs': {'comment': 'This is another test',
                            'value': 'This is another test'}},
            '\\n',
            {'lxc.network.type': 'veth'},
            {'lxc.network.flags': 'up'},
            {'lxc.network.link': 'br0'},
            {'lxc.network.mac': '$CONTAINER_MACADDR'},
            {'lxc.network.ipv4': '$CONTAINER_IPADDR'},
            {'lxc.network.name': '$CONTAINER_DEVICENAME'},
        ]

    CLI Example:

    .. code-block:: bash

        salt 'minion' lxc.write_conf /etc/lxc/mycontainer.conf \\
            out_format=commented
    '''
    if not isinstance(conf, list):
        raise SaltInvocationError('Configuration must be passed as a list')

    # construct the content prior to write to the file
    # to avoid half written configs
    content = ''
    for line in conf:
        if isinstance(line, (six.text_type, six.string_types)):
            content += line
        elif isinstance(line, dict):
            for key in list(line.keys()):
                out_line = None
                if isinstance(
                    line[key],
                    (six.text_type, six.string_types, six.integer_types, float)
                ):
                    out_line = ' = '.join((key, "{0}".format(line[key])))
                elif isinstance(line[key], dict):
                    out_line = ' = '.join((key, line[key]['value']))
                    if 'comment' in line[key]:
                        out_line = ' # '.join((out_line, line[key]['comment']))
                if out_line:
                    content += out_line
                    content += '\n'
    with salt.utils.fopen(conf_file, 'w') as fp_:
        fp_.write(content)
    return {}


def edit_conf(conf_file, out_format='simple', read_only=False, lxc_config=None, **kwargs):
    '''
    Edit an LXC configuration file. If a setting is already present inside the
    file, its value will be replaced. If it does not exist, it will be appended
    to the end of the file. Comments and blank lines will be kept in-tact if
    they already exist in the file.

    out_format:
        Set to simple if you need backward compatbility (multiple items for a
        simple key is not supported)
    read_only:
        return only the edited configuration without applying it
        to the underlying lxc configuration file
    lxc_config:
        List of dict containning lxc configuration items
        For network configuration, you also need to add the device it belongs
        to, otherwise it will default to eth0.
        Also, any change to a network parameter will result in the whole
        network reconfiguration to avoid mismatchs, be aware of that !

    After the file is edited, its contents will be returned. By default, it
    will be returned in ``simple`` format, meaning an unordered dict (which
    may not represent the actual file order). Passing in an ``out_format`` of
    ``commented`` will return a data structure which accurately represents the
    order and content of the file.

    CLI Example:

    .. code-block:: bash

        salt 'minion' lxc.edit_conf /etc/lxc/mycontainer.conf \\
            out_format=commented lxc.network.type=veth
        salt 'minion' lxc.edit_conf /etc/lxc/mycontainer.conf \\
            out_format=commented \\
            lxc_config="[{'lxc.network.name': 'eth0', \\
                          'lxc.network.ipv4': '1.2.3.4'},
                         {'lxc.network.name': 'eth2', \\
                          'lxc.network.ipv4': '1.2.3.5',\\
                          'lxc.network.gateway': '1.2.3.1'}]"
    '''
    data = []

    try:
        conf = read_conf(conf_file, out_format=out_format)
    except Exception:
        conf = []

    if not lxc_config:
        lxc_config = []
    lxc_config = copy.deepcopy(lxc_config)

    # search if we want to access net config
    # in that case, we will replace all the net configuration
    net_config = []
    for lxc_kws in lxc_config + [kwargs]:
        net_params = {}
        for kwarg in [a for a in lxc_kws]:
            if kwarg.startswith('__'):
                continue
            if kwarg.startswith('lxc.network.'):
                net_params[kwarg] = lxc_kws[kwarg]
                lxc_kws.pop(kwarg, None)
        if net_params:
            net_config.append(net_params)
    nic_opts = salt.utils.odict.OrderedDict()
    for params in net_config:
        dev = params.get('lxc.network.name', DEFAULT_NIC)
        dev_opts = nic_opts.setdefault(dev, salt.utils.odict.OrderedDict())
        for param in params:
            opt = param.replace('lxc.network.', '')
            opt = {'hwaddr': 'mac'}.get(opt, opt)
            dev_opts[opt] = params[param]

    net_changes = []
    if nic_opts:
        net_changes = _config_list(conf, only_net=True,
                                   **{'network_profile': DEFAULT_NIC,
                                      'nic_opts': nic_opts})
        if net_changes:
            lxc_config.extend(net_changes)

    for line in conf:
        if not isinstance(line, dict):
            data.append(line)
            continue
        else:
            for key in list(line.keys()):
                val = line[key]
                if net_changes and key.startswith('lxc.network.'):
                    continue
                found = False
                for ix in range(len(lxc_config)):
                    kw = lxc_config[ix]
                    if key in kw:
                        found = True
                        data.append({key: kw[key]})
                        del kw[key]
                if not found:
                    data.append({key: val})

    for lxc_kws in lxc_config:
        for kwarg in lxc_kws:
            data.append({kwarg: lxc_kws[kwarg]})
    if read_only:
        return data
    write_conf(conf_file, data)
    return read_conf(conf_file, out_format)


def reboot(name):
    '''
    Reboot a container.

    CLI Examples:

    .. code-block:: bash

        salt 'minion' lxc.reboot myvm

    '''
    ret = {'result': True,
           'changes': {},
           'comment': '{0} rebooted'.format(name)}
    does_exist = exists(name)
    if does_exist and (state(name) == 'running'):
        try:
            stop(name)
        except (SaltInvocationError, CommandExecutionError) as exc:
            ret['comment'] = 'Unable to stop container: {0}'.format(exc)
            ret['result'] = False
            return ret
    if does_exist and (state(name) != 'running'):
        try:
            start(name)
        except (SaltInvocationError, CommandExecutionError) as exc:
            ret['comment'] = 'Unable to stop container: {0}'.format(exc)
            ret['result'] = False
            return ret
    ret['changes'][name] = 'rebooted'
    return ret


def reconfigure(name,
                cpu=None,
                cpuset=None,
                cpushare=None,
                memory=None,
                profile=None,
                network_profile=None,
                nic_opts=None,
                bridge=None,
                gateway=None,
                autostart=None,
                **kwargs):
    '''
    Reconfigure a container.

    This only applies to a few property

    name
        Name of the container.
    cpu
        Select a random number of cpu cores and assign it to the cpuset, if the
        cpuset option is set then this option will be ignored
    cpuset
        Explicitly define the cpus this container will be bound to
    cpushare
        cgroups cpu shares.
    autostart
        autostart container on reboot
    memory
        cgroups memory limit, in MB.
        (0 for nolimit, None for old default 1024MB)
    gateway
        the ipv4 gateway to use
        the default does nothing more than lxcutils does
    bridge
        the bridge to use
        the default does nothing more than lxcutils does
    nic
        Network interfaces profile (defined in config or pillar).

    nic_opts
        Extra options for network interfaces, will override

        ``{"eth0": {"mac": "aa:bb:cc:dd:ee:ff", "ipv4": "10.1.1.1", "ipv6": "2001:db8::ff00:42:8329"}}``

        or

        ``{"eth0": {"mac": "aa:bb:cc:dd:ee:ff", "ipv4": "10.1.1.1/24", "ipv6": "2001:db8::ff00:42:8329"}}``

    CLI Example:

    .. code-block:: bash

        salt-call -lall mc_lxc_fork.reconfigure foobar nic_opts="{'eth1': {'mac': '00:16:3e:dd:ee:44'}}" memory=4

    '''
    changes = {}
    ret = {'name': name,
           'comment': 'config for {0} up to date'.format(name),
           'result': True,
           'changes': changes}
    profile = get_container_profile(copy.deepcopy(profile))
    kw_overrides = copy.deepcopy(kwargs)

    def select(key, default=None):
        kw_overrides_match = kw_overrides.pop(key, _marker)
        profile_match = profile.pop(key, default)
        # let kwarg overrides be the preferred choice
        if kw_overrides_match is _marker:
            return profile_match
        return kw_overrides_match
    if nic_opts is not None and not network_profile:
        network_profile = DEFAULT_NIC

    if autostart is not None:
        autostart = select('autostart', autostart)
    else:
        autostart = 'keep'
    path = os.path.join('/var/lib/lxc/{0}/config'.format(name))
    if os.path.exists(path):
        old_chunks = read_conf(path, out_format='commented')
        make_kw = salt.utils.odict.OrderedDict([
            ('autostart', autostart),
            ('cpu', cpu),
            ('gateway', gateway),
            ('cpuset', cpuset),
            ('cpushare', cpushare),
            ('network_profile', network_profile),
            ('nic_opts', nic_opts),
            ('bridge', bridge)])
        # match 0 and none as memory = 0 in lxc config is harmful
        if memory:
            make_kw['memory'] = memory
        kw = salt.utils.odict.OrderedDict()
        for key, val in six.iteritems(make_kw):
            if val is not None:
                kw[key] = val
        new_cfg = _config_list(conf_tuples=old_chunks, **kw)
        if new_cfg:
            edit_conf(path, out_format='commented', lxc_config=new_cfg)
        chunks = read_conf(path, out_format='commented')
        if old_chunks != chunks:
            ret['comment'] = '{0} lxc config updated'.format(name)
            if state(name) == 'running':
                cret = reboot(name)
                ret['result'] = cret['result']
    return ret


def apply_network_profile(name, network_profile, nic_opts=None):
    '''
    .. versionadded:: 2015.5.0

    Apply a network profile to a container

    network_profile
        profile name or default values (dict)

    nic_opts
        values to override in defaults (dict)
        indexed by nic card names

    CLI Examples:

    .. code-block:: bash

        salt 'minion' lxc.apply_network_profile web1 centos
        salt 'minion' lxc.apply_network_profile web1 centos \\
                nic_opts="{'eth0': {'mac': 'xx:xx:xx:xx:xx:xx'}}"
        salt 'minion' lxc.apply_network_profile web1 \\
                "{'eth0': {'mac': 'xx:xx:xx:xx:xx:yy'}}"
                nic_opts="{'eth0': {'mac': 'xx:xx:xx:xx:xx:xx'}}"

    The special case to disable use of ethernet nics:

    .. code-block:: bash

        salt 'minion' lxc.apply_network_profile web1 centos \\
                "{eth0: {disable: true}}"
    '''
    cfgpath = os.path.join('/var/lib/lxc', name, 'config')

    before = []
    with salt.utils.fopen(cfgpath, 'r') as fp_:
        for line in fp_:
            before.append(line)

    lxcconfig = _LXCConfig(name=name)
    old_net = lxcconfig._filter_data('lxc.network')

    network_params = {}
    for param in _network_conf(
        conf_tuples=old_net,
        network_profile=network_profile, nic_opts=nic_opts
    ):
        network_params.update(param)
    if network_params:
        edit_conf(cfgpath, out_format='commented', **network_params)

    after = []
    with salt.utils.fopen(cfgpath, 'r') as fp_:
        for line in fp_:
            after.append(line)

    diff = ''
    for line in difflib.unified_diff(before,
                                     after,
                                     fromfile='before',
                                     tofile='after'):
        diff += line
    return diff<|MERGE_RESOLUTION|>--- conflicted
+++ resolved
@@ -699,98 +699,6 @@
     # and complete each nic settings by sane defaults
     if nic and isinstance(nic, (six.string_types, dict)):
         nicp = get_network_profile(nic)
-<<<<<<< HEAD
-        if nic_opts:
-            for dev, args in six.iteritems(nic_opts):
-                ethx = nicp.setdefault(dev, {})
-                try:
-                    ethx = salt.utils.dictupdate.update(ethx, args)
-                except AttributeError:
-                    raise SaltInvocationError('Invalid nic_opts configuration')
-        ifs = [a for a in nicp]
-        ifs += [a for a in old if a not in nicp]
-        ifs.sort()
-        gateway_set = False
-        for dev in ifs:
-            args = nicp.get(dev, {})
-            opts = nic_opts.get(dev, {}) if nic_opts else {}
-            old_if = old.get(dev, {})
-            flags = opts.get('flags', '')
-            mac = opts.get('mac', '')
-            type_ = opts.get('type', args.get('type', ''))
-            link = opts.get('link', args.get('link', ''))
-            ipv4 = opts.get('ipv4')
-            ipv6 = opts.get('ipv6')
-            infos = salt.utils.odict.OrderedDict([
-                ('lxc.network.type', {
-                    'test': not type_,
-                    'value': type_,
-                    'old': old_if.get('lxc.network.type'),
-                    'default': 'veth'}),
-                ('lxc.network.name', {
-                    'test': False,
-                    'value': dev,
-                    'old': dev,
-                    'default': dev}),
-                ('lxc.network.flags', {
-                    'test': not flags,
-                    'value': flags,
-                    'old': old_if.get('lxc.network.flags'),
-                    'default': 'up'}),
-                ('lxc.network.link', {
-                    'test': not link,
-                    'value': link,
-                    'old': old_if.get('lxc.network.link'),
-                    'default': search_lxc_bridge()}),
-                ('lxc.network.hwaddr', {
-                    'test': not mac,
-                    'value': mac,
-                    'old': old_if.get('lxc.network.hwaddr'),
-                    'default': salt.utils.gen_mac()}),
-                ('lxc.network.ipv4', {
-                    'test': not ipv4,
-                    'value': ipv4,
-                    'old': old_if.get('lxc.network.ipv4', ''),
-                    'default': None}),
-                ('lxc.network.ipv6', {
-                    'test': not ipv6,
-                    'value': ipv6,
-                    'old': old_if.get('lxc.network.ipv6', ''),
-                    'default': None})])
-            # for each parameter, if not explicitly set, the
-            # config value present in the LXC configuration should
-            # take precedence over the profile configuration
-            for info in list(infos.keys()):
-                bundle = infos[info]
-                if bundle['test']:
-                    if bundle['old']:
-                        bundle['value'] = bundle['old']
-                    elif bundle['default']:
-                        bundle['value'] = bundle['default']
-            for info, data in infos.items():
-                if data['value']:
-                    ret.append({info: data['value']})
-            for key, val in six.iteritems(args):
-                if key == 'link' and bridge:
-                    val = bridge
-                val = opts.get(key, val)
-                if key in [
-                    'type', 'flags', 'name',
-                    'gateway', 'mac', 'link', 'ipv4', 'ipv6'
-                ]:
-                    continue
-                ret.append({'lxc.network.{0}'.format(key): val})
-            # gateway (in automode) must be appended following network conf !
-            if not gateway:
-                gateway = args.get('gateway', None)
-            if gateway is not None and not gateway_set:
-                ret.append({'lxc.network.ipv4.gateway': gateway})
-                # only one network gateway ;)
-                gateway_set = True
-        # normally, this wont happen
-        # set the gateway if specified even if we did
-        # not managed the network underlying
-=======
     else:
         nicp = {}
     if DEFAULT_NIC not in nicp:
@@ -872,7 +780,7 @@
                     bundle['value'] = bundle['old']
                 elif bundle['default']:
                     bundle['value'] = bundle['default']
-        for info, data in infos.items():
+        for info, data in six.iteritems(infos):
             if data['value']:
                 ret.append({info: data['value']})
         for key, val in six.iteritems(args):
@@ -888,7 +796,6 @@
         # gateway (in automode) must be appended following network conf !
         if not gateway:
             gateway = args.get('gateway', None)
->>>>>>> 3d885c04
         if gateway is not None and not gateway_set:
             ret.append({'lxc.network.ipv4.gateway': gateway})
             # only one network gateway ;)
