--- conflicted
+++ resolved
@@ -11,10 +11,7 @@
 # Import python libs
 from __future__ import absolute_import
 import copy
-<<<<<<< HEAD
-=======
 import fnmatch
->>>>>>> b831e0a8
 import itertools
 import logging
 import os
@@ -22,17 +19,10 @@
 import string
 from distutils.version import LooseVersion as _LooseVersion  # pylint: disable=no-name-in-module,import-error
 
-<<<<<<< HEAD
-# Import 3rd-party libs
-# pylint: disable=import-error
-import salt.ext.six as six
-from salt.ext.six.moves import zip  # pylint: disable=redefined-builtin
-=======
 # pylint: disable=import-error,redefined-builtin
 # Import 3rd-party libs
 from salt.ext import six
 from salt.ext.six.moves import zip
->>>>>>> b831e0a8
 
 try:
     import yum
@@ -229,38 +219,6 @@
         )
 
 
-<<<<<<< HEAD
-=======
-def _repoquery(repoquery_args,
-               query_format=salt.utils.pkg.rpm.QUERYFORMAT,
-               ignore_stderr=False):
-    '''
-    Runs a repoquery command and returns a list of namedtuples
-    '''
-    _check_repoquery()
-    if _yum() == 'dnf':
-        cmd = ['dnf', 'repoquery', '--quiet', '--queryformat', query_format]
-    else:
-        cmd = ['repoquery', '--plugins', '--queryformat', query_format]
-
-    cmd.extend(repoquery_args)
-    call = __salt__['cmd.run_all'](cmd, output_loglevel='trace')
-    if call['retcode'] != 0:
-        comment = ''
-        # When checking for packages some yum modules return data via stderr
-        # that don't cause non-zero return codes. A perfect example of this is
-        # when spacewalk is installed but not yet registered. We should ignore
-        # those when getting pkginfo.
-        if 'stderr' in call and not salt.utils.is_true(ignore_stderr):
-            comment += call['stderr']
-        if 'stdout' in call:
-            comment += call['stdout']
-        raise CommandExecutionError(comment)
-    else:
-        return call['stdout'].splitlines()
-
-
->>>>>>> b831e0a8
 def _get_repo_options(**kwargs):
     '''
     Returns a list of '--enablerepo' and '--disablerepo' options to be used
@@ -276,18 +234,17 @@
     if repo and not fromrepo:
         fromrepo = repo
 
-<<<<<<< HEAD
-    repo_arg = []
+    ret = []
     if fromrepo:
         log.info('Restricting to repo \'{0}\''.format(fromrepo))
-        repo_arg.extend(['--disablerepo=*', '--enablerepo=' + fromrepo])
+        ret.extend(['--disablerepo=*', '--enablerepo=' + fromrepo])
     else:
         if disablerepo:
             targets = [disablerepo] \
                 if not isinstance(disablerepo, list) \
                 else disablerepo
             log.info('Disabling repo(s): {0}'.format(', '.join(disablerepo)))
-            repo_arg.extend(
+            ret.extend(
                 ['--disablerepo={0}'.format(x) for x in disablerepo]
             )
         if enablerepo:
@@ -295,43 +252,8 @@
                 if not isinstance(enablerepo, list) \
                 else enablerepo
             log.info('Enabling repo(s): {0}'.format(', '.join(enablerepo)))
-            repo_arg.extend(['--enablerepo={0}'.format(x) for x in enablerepo])
-    return repo_arg
-=======
-    use_dnf_repoquery = kwargs.get('repoquery', False) and _yum() == 'dnf'
-    ret = []
-    if fromrepo:
-        log.info('Restricting to repo \'{0}\''.format(fromrepo))
-        if use_dnf_repoquery:
-            # dnf-plugins-core renamed --repoid to --repo in version 0.1.7, but
-            # still keeps it as a hidden option for backwards compatibility.
-            # This is good, because --repo does not work at all (see
-            # https://bugzilla.redhat.com/show_bug.cgi?id=1299261 for more
-            # information). Using --repoid here so this will actually work.
-            ret.append('--repoid=\'{0}\''.format(fromrepo))
-        else:
-            ret.append(
-                '--disablerepo=\'*\' --enablerepo=\'{0}\''.format(fromrepo)
-            )
-    else:
-        if disablerepo:
-            if use_dnf_repoquery:
-                log.warning(
-                    'ignoring disablerepo, not supported in dnf repoquery'
-                )
-            else:
-                log.info('Disabling repo \'{0}\''.format(disablerepo))
-                ret.append('--disablerepo=\'{0}\''.format(disablerepo))
-        if enablerepo:
-            if use_dnf_repoquery:
-                log.warning(
-                    'ignoring enablerepo, not supported in dnf repoquery'
-                )
-            else:
-                log.info('Enabling repo \'{0}\''.format(enablerepo))
-                ret.append('--enablerepo=\'{0}\''.format(enablerepo))
+            ret.extend(['--enablerepo={0}'.format(x) for x in enablerepo])
     return ret
->>>>>>> b831e0a8
 
 
 def _get_excludes_option(**kwargs):
@@ -340,21 +262,11 @@
     based on the kwargs.
     '''
     disable_excludes = kwargs.get('disableexcludes', '')
+    ret = []
     if disable_excludes:
-<<<<<<< HEAD
         log.info('Disabling excludes for \'{0}\''.format(disable_excludes))
-        return ['--disableexcludes={0}'.format(disable_excludes)]
-=======
-        if kwargs.get('repoquery', False) and _yum() == 'dnf':
-            log.warning(
-                'Ignoring disableexcludes, not supported in dnf repoquery'
-            )
-            return []
-        else:
-            log.info('Disabling excludes for \'{0}\''.format(disable_excludes))
-            return ['--disableexcludes=\'{0}\''.format(disable_excludes)]
->>>>>>> b831e0a8
-    return []
+        ret.append(['--disableexcludes={0}'.format(disable_excludes)])
+    return ret
 
 
 def _get_branch_option(**kwargs):
@@ -363,19 +275,11 @@
     based on the kwargs. This feature requires 'branch' plugin for YUM.
     '''
     branch = kwargs.get('branch', '')
-<<<<<<< HEAD
-    if branch:
-        log.info('Adding branch \'{0}\''.format(branch))
-        return ['--branch={0}'.format(branch)]
-    return []
-=======
-
     ret = []
     if branch:
         log.info('Adding branch \'{0}\''.format(branch))
         ret.append('--branch=\'{0}\''.format(branch))
     return ret
->>>>>>> b831e0a8
 
 
 def _get_yum_config():
@@ -591,26 +495,12 @@
                 )
         updates = []
     else:
-<<<<<<< HEAD
-        # Find end of first line so we can skip it
-        header_end = out['stdout'].find('\n')
-        if header_end == -1:
-            updates = []
-        else:
-            # Sort by version number (highest to lowest) for loop below
-            updates = sorted(
-                _yum_pkginfo(out['stdout'][header_end + 1:]),
-                key=lambda pkginfo: _LooseVersion(pkginfo.version),
-                reverse=True
-            )
-=======
         # Sort by version number (highest to lowest) for loop below
         updates = sorted(
             _yum_pkginfo(out['stdout']),
             key=lambda pkginfo: _LooseVersion(pkginfo.version),
             reverse=True
         )
->>>>>>> b831e0a8
 
     for name in names:
         for pkg in (x for x in updates if x.name == name):
@@ -815,26 +705,6 @@
         )
 
     ret = {}
-<<<<<<< HEAD
-    for repo in repos:
-        cmd = [_yum(), '--quiet']
-        cmd.extend(['repository-packages', repo, 'list', '--show-duplicates'])
-        cmd.extend(args)
-
-        out = __salt__['cmd.run_all'](cmd,
-                                      output_loglevel='trace',
-                                      ignore_retcode=True,
-                                      python_shell=False)
-        if out['retcode'] != 0 and 'Error:' in out:
-            continue
-        avail_pkgs_loc = out['stdout'].lower().find('available packages')
-        if avail_pkgs_loc == -1:
-            continue
-        header_end = out['stdout'].find('\n', avail_pkgs_loc)
-
-        all_pkgs = _yum_pkginfo(out['stdout'][header_end + 1:])
-        for pkg in all_pkgs:
-=======
 
     def _check_args(args, name):
         '''
@@ -866,7 +736,6 @@
             if strict and (pkg.repoid not in repos
                            or not _check_args(args, pkg.name)):
                 continue
->>>>>>> b831e0a8
             repo_dict = ret.setdefault(pkg.repoid, {})
             version_list = repo_dict.setdefault(pkg.name, set())
             version_list.add(pkg.version)
@@ -930,38 +799,20 @@
     exclude_arg = _get_excludes_option(**kwargs)
 
     if salt.utils.is_true(refresh):
-<<<<<<< HEAD
         refresh_db(check_update=False, **kwargs)
-=======
-        refresh_db(**kwargs)
->>>>>>> b831e0a8
 
     cmd = [_yum(), '--quiet']
     cmd.extend(repo_arg)
     cmd.extend(exclude_arg)
-<<<<<<< HEAD
-    cmd.extend(['list', 'updates'])
-=======
     cmd.extend(['list', 'upgrades' if _yum() == 'dnf' else 'updates'])
->>>>>>> b831e0a8
     out = __salt__['cmd.run_all'](cmd,
                                   output_loglevel='trace',
                                   ignore_retcode=True,
                                   python_shell=False)
     if out['retcode'] != 0 and 'Error:' in out:
         return {}
-<<<<<<< HEAD
-    # Find end of first line so we can skip it
-    header_end = out['stdout'].find('\n')
-    if header_end == -1:
-        return {}
-
-    updates = _yum_pkginfo(out['stdout'][header_end + 1:])
-    return dict([(x.name, x.version) for x in updates])
-=======
 
     return dict([(x.name, x.version) for x in _yum_pkginfo(out['stdout'])])
->>>>>>> b831e0a8
 
 # Preserve expected CLI usage (yum list updates)
 list_updates = salt.utils.alias_function(list_upgrades, 'list_updates')
@@ -993,83 +844,6 @@
     return ret
 
 
-<<<<<<< HEAD
-=======
-def check_db(*names, **kwargs):
-    '''
-    .. versionadded:: 0.17.0
-
-    Returns a dict containing the following information for each specified
-    package:
-
-    1. A key ``found``, which will be a boolean value denoting if a match was
-       found in the package database.
-    2. If ``found`` is ``False``, then a second key called ``suggestions`` will
-       be present, which will contain a list of possible matches.
-
-    The ``fromrepo``, ``enablerepo`` and ``disablerepo`` arguments are
-    supported, as used in pkg states, and the ``disableexcludes`` option is
-    also supported. However, in Fedora 22 and newer all of these but
-    ``fromrepo`` is ignored.
-
-    .. versionadded:: 2014.7.0
-        Support for the ``disableexcludes`` option
-
-    CLI Examples:
-
-    .. code-block:: bash
-
-        salt '*' pkg.check_db <package1> <package2> <package3>
-        salt '*' pkg.check_db <package1> <package2> <package3> fromrepo=epel-testing
-        salt '*' pkg.check_db <package1> <package2> <package3> disableexcludes=main
-    '''
-    normalize = kwargs.pop('normalize', True)
-    repo_arg = _get_repo_options(repoquery=True, **kwargs)
-    exclude_arg = _get_excludes_option(repoquery=True, **kwargs)
-
-    if _yum() == 'dnf':
-        repoquery_base = repo_arg + ['--whatprovides']
-        avail_cmd = repo_arg
-    else:
-        repoquery_base = repo_arg + exclude_arg
-        repoquery_base.extend(['--all', '--quiet', '--whatprovides'])
-        avail_cmd = repo_arg + ['--pkgnarrow=all', '--all']
-
-    if 'pkg._avail' in __context__:
-        avail = __context__['pkg._avail']
-    else:
-        # get list of available packages
-        avail = set()
-        lines = _repoquery(avail_cmd, query_format='%{NAME}_|-%{ARCH}')
-        for line in lines:
-            try:
-                name, arch = line.split('_|-')
-            except ValueError:
-                continue
-            if normalize:
-                avail.add(normalize_name('.'.join((name, arch))))
-            else:
-                avail.add('.'.join((name, arch)))
-        avail = sorted(avail)
-        __context__['pkg._avail'] = avail
-
-    ret = {}
-    for name in names:
-        ret.setdefault(name, {})['found'] = name in avail
-        if not ret[name]['found']:
-            repoquery_cmd = repoquery_base + [name]
-            provides = sorted(
-                set(x.name for x in _repoquery_pkginfo(repoquery_cmd))
-            )
-            if name in provides:
-                # Package was not in avail but was found by the repoquery_cmd
-                ret[name]['found'] = True
-            else:
-                ret[name]['suggestions'] = provides
-    return ret
-
-
->>>>>>> b831e0a8
 def refresh_db(**kwargs):
     '''
     Check the yum repos for updated packages
@@ -1126,19 +900,12 @@
             update_cmd.extend(args)
 
     __salt__['cmd.run'](clean_cmd, python_shell=False)
-<<<<<<< HEAD
     if check_update_:
         result = __salt__['cmd.retcode'](update_cmd,
                                          ignore_retcode=True,
                                          python_shell=False)
         return retcodes.get(result, False)
     return True
-=======
-    result = __salt__['cmd.retcode'](update_cmd,
-                                     ignore_retcode=True,
-                                     python_shell=False)
-    return retcodes.get(result, False)
->>>>>>> b831e0a8
 
 
 def clean_metadata(**kwargs):
@@ -1382,11 +1149,6 @@
             else:
                 downgrade.append(pkgstr)
 
-<<<<<<< HEAD
-    yum_command = _yum()
-
-=======
->>>>>>> b831e0a8
     def _add_common_args(cmd):
         '''
         DRY function to add args common to all yum/dnf commands
@@ -1397,83 +1159,47 @@
         if skip_verify:
             cmd.append('--nogpgcheck')
 
-<<<<<<< HEAD
-    errors = []
-    if targets:
-        cmd = [yum_command, '-y']
-        if yum_command == 'dnf':
-=======
     if targets:
         cmd = [_yum(), '-y']
         if _yum() == 'dnf':
->>>>>>> b831e0a8
             cmd.extend(['--best', '--allowerasing'])
         _add_common_args(cmd)
         cmd.append('install')
         cmd.extend(targets)
-<<<<<<< HEAD
         out = __salt__['cmd.run_all'](
-=======
-        __salt__['cmd.run_all'](
->>>>>>> b831e0a8
             cmd,
             output_loglevel='trace',
             python_shell=False,
             redirect_stderr=True
         )
-<<<<<<< HEAD
-        if out['retcode'] != 0:
-            errors.append(out['stdout'])
-
-    if downgrade:
-        cmd = [yum_command, '-y']
-        _add_common_args(cmd)
-        cmd.append('downgrade')
-        cmd.extend(downgrade)
-        out = __salt__['cmd.run_all'](
-=======
 
     if downgrade:
         cmd = [_yum(), '-y']
         _add_common_args(cmd)
         cmd.append('downgrade')
         cmd.extend(downgrade)
-        __salt__['cmd.run_all'](
->>>>>>> b831e0a8
+        out = __salt__['cmd.run_all'](
             cmd,
             output_loglevel='trace',
             python_shell=False,
             redirect_stderr=True
         )
-<<<<<<< HEAD
         if out['retcode'] != 0:
             errors.append(out['stdout'])
-
-    if to_reinstall:
-        cmd = [yum_command, '-y']
-        _add_common_args(cmd)
-        cmd.append('reinstall')
-        cmd.extend(six.itervalues(to_reinstall))
-        out = __salt__['cmd.run_all'](
-=======
 
     if to_reinstall:
         cmd = [_yum(), '-y']
         _add_common_args(cmd)
         cmd.append('reinstall')
         cmd.extend(six.itervalues(to_reinstall))
-        __salt__['cmd.run_all'](
->>>>>>> b831e0a8
+        out = __salt__['cmd.run_all'](
             cmd,
             output_loglevel='trace',
             python_shell=False,
             redirect_stderr=True
         )
-<<<<<<< HEAD
         if out['retcode'] != 0:
             errors.append(out['stdout'])
-=======
->>>>>>> b831e0a8
 
     __context__.pop('pkg.list_pkgs', None)
     new = list_pkgs()
@@ -1496,10 +1222,16 @@
     return ret
 
 
-def upgrade(refresh=True, skip_verify=False, name=None, pkgs=None, normalize=True, **kwargs):
-    '''
-    Run a full system upgrade - a yum upgrade, or upgrade specified packages. If the packages aren't installed,
-    they will not be installed.
+def upgrade(refresh=True,
+            skip_verify=False,
+            name=None,
+            pkgs=None,
+            normalize=True,
+            **kwargs):
+    '''
+    Run a full system upgrade (a ``yum upgrade`` or ``dnf upgrade``), or
+    upgrade specified packages. If the packages aren't installed, they will
+    not be installed.
 
     .. versionchanged:: 2014.7.0
 
@@ -1589,7 +1321,6 @@
         refresh_db(**kwargs)
 
     old = list_pkgs()
-<<<<<<< HEAD
     try:
         pkg_params = __salt__['pkg_resource.parse_targets'](
             name=name,
@@ -1602,20 +1333,14 @@
 
     targets = [x for x in pkg_params]
 
-    cmd = [_yum(), '-q', '-y']
-=======
     cmd = [_yum(), '--quiet', '-y']
->>>>>>> b831e0a8
     for args in (repo_arg, exclude_arg, branch_arg):
         if args:
             cmd.extend(args)
     if skip_verify:
         cmd.append('--nogpgcheck')
     cmd.append('upgrade')
-<<<<<<< HEAD
     cmd.extend(targets)
-=======
->>>>>>> b831e0a8
 
     __salt__['cmd.run'](cmd, output_loglevel='trace', python_shell=False)
     __context__.pop('pkg.list_pkgs', None)
@@ -1660,7 +1385,6 @@
     targets = [x for x in pkg_params if x in old]
     if not targets:
         return {}
-<<<<<<< HEAD
 
     out = __salt__['cmd.run_all'](
         [_yum(), '-y', 'remove'] + targets,
@@ -1673,10 +1397,6 @@
     else:
         errors = []
 
-=======
-    cmd = [_yum(), '-y', 'remove'] + targets
-    __salt__['cmd.run'](cmd, output_loglevel='trace')
->>>>>>> b831e0a8
     __context__.pop('pkg.list_pkgs', None)
     new = list_pkgs()
     ret = salt.utils.compare_dicts(old, new)
@@ -1790,15 +1510,10 @@
                 ret[target]['comment'] = ('Package {0} is set to be held.'
                                           .format(target))
             else:
-<<<<<<< HEAD
                 out = __salt__['cmd.run_all'](
                     [_yum(), 'versionlock', target],
                     python_shell=False
                 )
-=======
-                cmd = [_yum(), 'versionlock', target]
-                out = __salt__['cmd.run_all'](cmd, python_shell=False)
->>>>>>> b831e0a8
 
                 if out['retcode'] == 0:
                     ret[target].update(result=True)
@@ -1904,15 +1619,10 @@
                 ret[target]['comment'] = ('Package {0} is set to be unheld.'
                                           .format(target))
             else:
-<<<<<<< HEAD
                 out = __salt__['cmd.run_all'](
                     [_yum(), 'versionlock', 'delete'] + search_locks,
                     python_shell=False
                 )
-=======
-                cmd = [_yum(), 'versionlock', 'delete'] + search_locks
-                out = __salt__['cmd.run_all'](cmd, python_shell=False)
->>>>>>> b831e0a8
 
                 if out['retcode'] == 0:
                     ret[target].update(result=True)
@@ -1964,24 +1674,10 @@
     out = __salt__['cmd.run']([_yum(), 'versionlock', 'list'],
                               python_shell=False)
     ret = []
-<<<<<<< HEAD
-    for item in salt.utils.itertools.split(out, '\n'):
-        match = pat.search(item)
-        if match:
-            if not full:
-                woarch = match.group(1).rsplit('.', 1)[0]
-                worel = woarch.rsplit('-', 1)[0]
-                wover = worel.rsplit('-', 1)[0]
-                target = wover
-            else:
-                target = match.group(1)
-            ret.append(target)
-=======
-    for line in out.splitlines():
+    for line in salt.utils.itertools.split(out, '\n'):
         match = _get_hold(line, pattern=pattern, full=full)
         if match is not None:
             ret.append(match)
->>>>>>> b831e0a8
     return ret
 
 get_locked_packages = salt.utils.alias_function(list_holds, 'get_locked_packages')
@@ -2669,11 +2365,7 @@
     cmd_prefix = ['rpm', '-qf', '--queryformat', '%{name}']
     for path in paths:
         ret[path] = __salt__['cmd.run_stdout'](
-<<<<<<< HEAD
             cmd_prefix + [path],
-=======
-            ['rpm', '-qf', '--queryformat', '%{NAME}', path],
->>>>>>> b831e0a8
             output_loglevel='trace',
             python_shell=False
         )
