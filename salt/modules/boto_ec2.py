--- conflicted
+++ resolved
@@ -371,9 +371,6 @@
         return key_values
     except boto.exception.BotoServerError as e:
         log.debug(e)
-<<<<<<< HEAD
-        return False
-=======
         return False
 
 
@@ -401,9 +398,8 @@
         * ebsOptimized
         * sriovNetSupport
     '''
-    conn = _get_conn(region, key, keyid, profile)
-    if not conn:
-        return False
+    conn = _get_conn(region=region, key=key, keyid=keyid, profile=profile)
+
     attribute_list = ['instanceType', 'kernel', 'ramdisk', 'userData', 'disableApiTermination',
                       'instanceInitiatedShutdownBehavior', 'rootDeviceName', 'blockDeviceMapping', 'productCodes',
                       'sourceDestCheck', 'groupSet', 'ebsOptimized', 'sriovNetSupport']
@@ -455,9 +451,8 @@
         * ebsOptimized
         * sriovNetSupport
     '''
-    conn = _get_conn(region, key, keyid, profile)
-    if not conn:
-        return False
+    conn = _get_conn(region=region, key=key, keyid=keyid, profile=profile)
+
     attribute_list = ['instanceType', 'kernel', 'ramdisk', 'userData', 'disableApiTermination',
                       'instanceInitiatedShutdownBehavior', 'rootDeviceName', 'blockDeviceMapping', 'productCodes',
                       'sourceDestCheck', 'groupSet', 'ebsOptimized', 'sriovNetSupport']
@@ -479,49 +474,4 @@
         return attribute
     except boto.exception.BotoServerError as exc:
         log.error(exc)
-        return False
-
-
-def _get_conn(region, key, keyid, profile):
-    '''
-    Get a boto connection to ec2.
-    '''
-    if profile:
-        if isinstance(profile, six.string_types):
-            _profile = __salt__['config.option'](profile)
-        elif isinstance(profile, dict):
-            _profile = profile
-        key = _profile.get('key', None)
-        keyid = _profile.get('keyid', None)
-        region = _profile.get('region', None)
-
-    if not region and __salt__['config.option']('ec2.region'):
-        region = __salt__['config.option']('ec2.region')
-
-    if not region:
-        region = 'us-east-1'
-
-    if not key and __salt__['config.option']('ec2.key'):
-        key = __salt__['config.option']('ec2.key')
-    if not keyid and __salt__['config.option']('ec2.keyid'):
-        keyid = __salt__['config.option']('ec2.keyid')
-
-    # avoid repeatedly creating new connections
-    if keyid:
-        cxkey = 'boto_ec2:' + hashlib.md5(region + keyid + key).hexdigest()
-    else:
-        cxkey = 'boto_ec2:' + region
-
-    if cxkey in __context__:
-        return __context__[cxkey]
-
-    try:
-        conn = boto.ec2.connect_to_region(region, aws_access_key_id=keyid,
-                                          aws_secret_access_key=key)
-    except boto.exception.NoAuthHandlerFound:
-        log.error('No authentication credentials found when attempting to'
-                  ' make boto ec2 connection.')
-        return None
-    __context__[cxkey] = conn
-    return conn
->>>>>>> e20e2ae2
+        return False