# -*- coding: utf-8 -*-
'''
Create ssh executor system
'''

from __future__ import absolute_import
# Import python libs
import os
import time
import copy
import json
import logging

# Import salt libs
import salt.client.ssh.shell
import salt.client.ssh.state
import salt.utils.args
import salt.utils.data
import salt.utils.files
import salt.utils.hashutils
import salt.utils.platform
import salt.utils.thin
import salt.roster
import salt.state
import salt.loader
import salt.minion
import salt.log
<<<<<<< HEAD

# Import 3rd-party libs
from salt.ext import six
=======
from salt.ext.six import string_types
import salt.ext.six as six
from salt.exceptions import SaltInvocationError
>>>>>>> ba614625

__func_alias__ = {
    'apply_': 'apply'
}
log = logging.getLogger(__name__)


def _set_retcode(ret, highstate=None):
    '''
    Set the return code based on the data back from the state system
    '''

    # Set default retcode to 0
    __context__['retcode'] = 0

    if isinstance(ret, list):
        __context__['retcode'] = 1
        return
    if not salt.utils.check_state_result(ret, highstate=highstate):

        __context__['retcode'] = 2


def _check_pillar(kwargs, pillar=None):
    '''
    Check the pillar for errors, refuse to run the state if there are errors
    in the pillar and return the pillar errors
    '''
    if kwargs.get('force'):
        return True
    pillar_dict = pillar if pillar is not None else __pillar__
    if '_errors' in pillar_dict:
        return False
    return True


def _wait(jid):
    '''
    Wait for all previously started state jobs to finish running
    '''
    if jid is None:
        jid = salt.utils.jid.gen_jid()
    states = _prior_running_states(jid)
    while states:
        time.sleep(1)
        states = _prior_running_states(jid)


def _merge_extra_filerefs(*args):
    '''
    Takes a list of filerefs and returns a merged list
    '''
    ret = []
    for arg in args:
        if isinstance(arg, six.string_types):
            if arg:
                ret.extend(arg.split(','))
        elif isinstance(arg, list):
            if arg:
                ret.extend(arg)
    return ','.join(ret)


def sls(mods, saltenv='base', test=None, exclude=None, **kwargs):
    '''
    Create the seed file for a state.sls run
    '''
    st_kwargs = __salt__.kwargs
    __opts__['grains'] = __grains__
    __pillar__.update(kwargs.get('pillar', {}))
    st_ = salt.client.ssh.state.SSHHighState(
            __opts__,
            __pillar__,
            __salt__,
            __context__['fileclient'])
    if isinstance(mods, six.string_types):
        mods = mods.split(',')
    high_data, errors = st_.render_highstate({saltenv: mods})
    if exclude:
        if isinstance(exclude, six.string_types):
            exclude = exclude.split(',')
        if '__exclude__' in high_data:
            high_data['__exclude__'].extend(exclude)
        else:
            high_data['__exclude__'] = exclude
    high_data, ext_errors = st_.state.reconcile_extend(high_data)
    errors += ext_errors
    errors += st_.state.verify_high(high_data)
    if errors:
        return errors
    high_data, req_in_errors = st_.state.requisite_in(high_data)
    errors += req_in_errors
    high_data = st_.state.apply_exclude(high_data)
    # Verify that the high data is structurally sound
    if errors:
        return errors
    # Compile and verify the raw chunks
    chunks = st_.state.compile_high_data(high_data)
    file_refs = salt.client.ssh.state.lowstate_file_refs(
            chunks,
            _merge_extra_filerefs(
                kwargs.get('extra_filerefs', ''),
                __opts__.get('extra_filerefs', '')
                )
            )

    roster = salt.roster.Roster(__opts__, __opts__.get('roster', 'flat'))
    roster_grains = roster.opts['grains']

    # Create the tar containing the state pkg and relevant files.
    trans_tar = salt.client.ssh.state.prep_trans_tar(
            __opts__,
            __context__['fileclient'],
            chunks,
            file_refs,
            __pillar__,
            st_kwargs['id_'],
            roster_grains)
    trans_tar_sum = salt.utils.hashutils.get_hash(trans_tar, __opts__['hash_type'])
    cmd = 'state.pkg {0}/salt_state.tgz test={1} pkg_sum={2} hash_type={3}'.format(
            __opts__['thin_dir'],
            test,
            trans_tar_sum,
            __opts__['hash_type'])
    single = salt.client.ssh.Single(
            __opts__,
            cmd,
            fsclient=__context__['fileclient'],
            minion_opts=__salt__.minion_opts,
            **st_kwargs)
    single.shell.send(
            trans_tar,
            '{0}/salt_state.tgz'.format(__opts__['thin_dir']))
    stdout, stderr, _ = single.cmd_block()

    # Clean up our tar
    try:
        os.remove(trans_tar)
    except (OSError, IOError):
        pass

    # Read in the JSON data and return the data structure
    try:
        return json.loads(stdout, object_hook=salt.utils.data.decode_dict)
    except Exception as e:
        log.error("JSON Render failed for: %s\n%s", stdout, stderr)
        log.error(str(e))

    # If for some reason the json load fails, return the stdout
    return stdout


def running(concurrent=False):
    '''
    Return a list of strings that contain state return data if a state function
    is already running. This function is used to prevent multiple state calls
    from being run at the same time.

    CLI Example:

    .. code-block:: bash

        salt '*' state.running
    '''
    ret = []
    if concurrent:
        return ret
    active = __salt__['saltutil.is_running']('state.*')
    for data in active:
        err = (
            'The function "{0}" is running as PID {1} and was started at '
            '{2} with jid {3}'
        ).format(
            data['fun'],
            data['pid'],
            salt.utils.jid.jid_to_time(data['jid']),
            data['jid'],
        )
        ret.append(err)
    return ret


def _prior_running_states(jid):
    '''
    Return a list of dicts of prior calls to state functions.  This function is
    used to queue state calls so only one is run at a time.
    '''

    ret = []
    active = __salt__['saltutil.is_running']('state.*')
    for data in active:
        try:
            data_jid = int(data['jid'])
        except ValueError:
            continue
        if data_jid < int(jid):
            ret.append(data)
    return ret


def _check_queue(queue, kwargs):
    '''
    Utility function to queue the state run if requested
    and to check for conflicts in currently running states
    '''
    if queue:
        _wait(kwargs.get('__pub_jid'))
    else:
        conflict = running(concurrent=kwargs.get('concurrent', False))
        if conflict:
            __context__['retcode'] = 1
            return conflict


def _get_opts(**kwargs):
    '''
    Return a copy of the opts for use, optionally load a local config on top
    '''
    opts = copy.deepcopy(__opts__)

    if 'localconfig' in kwargs:
        return salt.config.minion_config(kwargs['localconfig'], defaults=opts)

    if 'saltenv' in kwargs:
        saltenv = kwargs['saltenv']
        if saltenv is not None and not isinstance(saltenv, six.string_types):
            opts['environment'] = str(kwargs['saltenv'])
        else:
            opts['environment'] = kwargs['saltenv']

    if 'pillarenv' in kwargs:
        pillarenv = kwargs['pillarenv']
        if pillarenv is not None and not isinstance(pillarenv, six.string_types):
            opts['pillarenv'] = str(kwargs['pillarenv'])
        else:
            opts['pillarenv'] = kwargs['pillarenv']

    return opts


def _get_initial_pillar(opts):
    return __pillar__ if __opts__['__cli'] == 'salt-call' \
        and opts['pillarenv'] == __opts__['pillarenv'] \
        else None


def low(data, **kwargs):
    '''
    Execute a single low data call
    This function is mostly intended for testing the state system

    CLI Example:

    .. code-block:: bash

        salt '*' state.low '{"state": "pkg", "fun": "installed", "name": "vi"}'
    '''
    st_kwargs = __salt__.kwargs
    __opts__['grains'] = __grains__
    chunks = [data]
    st_ = salt.client.ssh.state.SSHHighState(
            __opts__,
            __pillar__,
            __salt__,
            __context__['fileclient'])
    for chunk in chunks:
        chunk['__id__'] = chunk['name'] if not chunk.get('__id__') else chunk['__id__']
    err = st_.state.verify_data(data)
    if err:
        return err
    file_refs = salt.client.ssh.state.lowstate_file_refs(
            chunks,
            _merge_extra_filerefs(
                kwargs.get('extra_filerefs', ''),
                __opts__.get('extra_filerefs', '')
                )
            )
    roster = salt.roster.Roster(__opts__, __opts__.get('roster', 'flat'))
    roster_grains = roster.opts['grains']

    # Create the tar containing the state pkg and relevant files.
    trans_tar = salt.client.ssh.state.prep_trans_tar(
            __opts__,
            __context__['fileclient'],
            chunks,
            file_refs,
            __pillar__,
            st_kwargs['id_'],
            roster_grains)
    trans_tar_sum = salt.utils.hashutils.get_hash(trans_tar, __opts__['hash_type'])
    cmd = 'state.pkg {0}/salt_state.tgz pkg_sum={1} hash_type={2}'.format(
            __opts__['thin_dir'],
            trans_tar_sum,
            __opts__['hash_type'])
    single = salt.client.ssh.Single(
            __opts__,
            cmd,
            fsclient=__context__['fileclient'],
            minion_opts=__salt__.minion_opts,
            **st_kwargs)
    single.shell.send(
            trans_tar,
            '{0}/salt_state.tgz'.format(__opts__['thin_dir']))
    stdout, stderr, _ = single.cmd_block()

    # Clean up our tar
    try:
        os.remove(trans_tar)
    except (OSError, IOError):
        pass

    # Read in the JSON data and return the data structure
    try:
        return json.loads(stdout, object_hook=salt.utils.data.decode_dict)
    except Exception as e:
        log.error("JSON Render failed for: %s\n%s", stdout, stderr)
        log.error(str(e))

    # If for some reason the json load fails, return the stdout
    return stdout


def _get_test_value(test=None, **kwargs):
    '''
    Determine the correct value for the test flag.
    '''
    ret = True
    if test is None:
        if salt.utils.test_mode(test=test, **kwargs):
            ret = True
        else:
            ret = __opts__.get('test', None)
    else:
        ret = test
    return ret


def high(data, **kwargs):
    '''
    Execute the compound calls stored in a single set of high data
    This function is mostly intended for testing the state system

    CLI Example:

    .. code-block:: bash

        salt '*' state.high '{"vim": {"pkg": ["installed"]}}'
    '''
    __pillar__.update(kwargs.get('pillar', {}))
    st_kwargs = __salt__.kwargs
    __opts__['grains'] = __grains__
    st_ = salt.client.ssh.state.SSHHighState(
            __opts__,
            __pillar__,
            __salt__,
            __context__['fileclient'])
    chunks = st_.state.compile_high_data(data)
    file_refs = salt.client.ssh.state.lowstate_file_refs(
            chunks,
            _merge_extra_filerefs(
                kwargs.get('extra_filerefs', ''),
                __opts__.get('extra_filerefs', '')
                )
            )

    roster = salt.roster.Roster(__opts__, __opts__.get('roster', 'flat'))
    roster_grains = roster.opts['grains']

    # Create the tar containing the state pkg and relevant files.
    trans_tar = salt.client.ssh.state.prep_trans_tar(
            __opts__,
            __context__['fileclient'],
            chunks,
            file_refs,
            __pillar__,
            st_kwargs['id_'],
            roster_grains)
    trans_tar_sum = salt.utils.hashutils.get_hash(trans_tar, __opts__['hash_type'])
    cmd = 'state.pkg {0}/salt_state.tgz pkg_sum={1} hash_type={2}'.format(
            __opts__['thin_dir'],
            trans_tar_sum,
            __opts__['hash_type'])
    single = salt.client.ssh.Single(
            __opts__,
            cmd,
            fsclient=__context__['fileclient'],
            minion_opts=__salt__.minion_opts,
            **st_kwargs)
    single.shell.send(
            trans_tar,
            '{0}/salt_state.tgz'.format(__opts__['thin_dir']))
    stdout, stderr, _ = single.cmd_block()

    # Clean up our tar
    try:
        os.remove(trans_tar)
    except (OSError, IOError):
        pass

    # Read in the JSON data and return the data structure
    try:
        return json.loads(stdout, object_hook=salt.utils.data.decode_dict)
    except Exception as e:
        log.error("JSON Render failed for: %s\n%s", stdout, stderr)
        log.error(str(e))

    # If for some reason the json load fails, return the stdout
    return stdout


def apply_(mods=None,
          **kwargs):
    '''
    .. versionadded:: 2015.5.3

    Apply states! This function will call highstate or state.sls based on the
    arguments passed in, state.apply is intended to be the main gateway for
    all state executions.

    CLI Example:

    .. code-block:: bash

        salt '*' state.apply
        salt '*' state.apply test
        salt '*' state.apply test,pkgs
    '''
    if mods:
        return sls(mods, **kwargs)
    return highstate(**kwargs)


def request(mods=None,
            **kwargs):
    '''
    .. versionadded:: 2017.7.3

    Request that the local admin execute a state run via
    `salt-call state.run_request`
    All arguments match state.apply

    CLI Example:

    .. code-block:: bash

        salt '*' state.request
        salt '*' state.request test
        salt '*' state.request test,pkgs
    '''
    kwargs['test'] = True
    ret = apply_(mods, **kwargs)
    notify_path = os.path.join(__opts__['cachedir'], 'req_state.p')
    serial = salt.payload.Serial(__opts__)
    req = check_request()
    req.update({kwargs.get('name', 'default'): {
            'test_run': ret,
            'mods': mods,
            'kwargs': kwargs
            }
        })
    cumask = os.umask(0o77)
    try:
        if salt.utils.platform.is_windows():
            # Make sure cache file isn't read-only
            __salt__['cmd.run']('attrib -R "{0}"'.format(notify_path))
        with salt.utils.files.fopen(notify_path, 'w+b') as fp_:
            serial.dump(req, fp_)
    except (IOError, OSError):
        msg = 'Unable to write state request file {0}. Check permission.'
        log.error(msg.format(notify_path))
    os.umask(cumask)
    return ret


def check_request(name=None):
    '''
    .. versionadded:: 2017.7.3

    Return the state request information, if any

    CLI Example:

    .. code-block:: bash

        salt '*' state.check_request
    '''
    notify_path = os.path.join(__opts__['cachedir'], 'req_state.p')
    serial = salt.payload.Serial(__opts__)
    if os.path.isfile(notify_path):
        with salt.utils.files.fopen(notify_path, 'rb') as fp_:
            req = serial.load(fp_)
        if name:
            return req[name]
        return req
    return {}


def clear_request(name=None):
    '''
    .. versionadded:: 2017.7.3

    Clear out the state execution request without executing it

    CLI Example:

    .. code-block:: bash

        salt '*' state.clear_request
    '''
    notify_path = os.path.join(__opts__['cachedir'], 'req_state.p')
    serial = salt.payload.Serial(__opts__)
    if not os.path.isfile(notify_path):
        return True
    if not name:
        try:
            os.remove(notify_path)
        except (IOError, OSError):
            pass
    else:
        req = check_request()
        if name in req:
            req.pop(name)
        else:
            return False
        cumask = os.umask(0o77)
        try:
            if salt.utils.platform.is_windows():
                # Make sure cache file isn't read-only
                __salt__['cmd.run']('attrib -R "{0}"'.format(notify_path))
            with salt.utils.files.fopen(notify_path, 'w+b') as fp_:
                serial.dump(req, fp_)
        except (IOError, OSError):
            msg = 'Unable to write state request file {0}. Check permission.'
            log.error(msg.format(notify_path))
        os.umask(cumask)
    return True


def run_request(name='default', **kwargs):
    '''
    .. versionadded:: 2017.7.3

    Execute the pending state request

    CLI Example:

    .. code-block:: bash

        salt '*' state.run_request
    '''
    req = check_request()
    if name not in req:
        return {}
    n_req = req[name]
    if 'mods' not in n_req or 'kwargs' not in n_req:
        return {}
    req[name]['kwargs'].update(kwargs)
    if 'test' in n_req['kwargs']:
        n_req['kwargs'].pop('test')
    if req:
        ret = apply_(n_req['mods'], **n_req['kwargs'])
        try:
            os.remove(os.path.join(__opts__['cachedir'], 'req_state.p'))
        except (IOError, OSError):
            pass
        return ret
    return {}


def highstate(test=None, **kwargs):
    '''
    Retrieve the state data from the salt master for this minion and execute it

    CLI Example:

    .. code-block:: bash

        salt '*' state.highstate

        salt '*' state.highstate exclude=sls_to_exclude
        salt '*' state.highstate exclude="[{'id': 'id_to_exclude'}, {'sls': 'sls_to_exclude'}]"
    '''
    __pillar__.update(kwargs.get('pillar', {}))
    st_kwargs = __salt__.kwargs
    __opts__['grains'] = __grains__

    st_ = salt.client.ssh.state.SSHHighState(
            __opts__,
            __pillar__,
            __salt__,
            __context__['fileclient'])
    chunks = st_.compile_low_chunks()
    file_refs = salt.client.ssh.state.lowstate_file_refs(
            chunks,
            _merge_extra_filerefs(
                kwargs.get('extra_filerefs', ''),
                __opts__.get('extra_filerefs', '')
                )
            )
    # Check for errors
    for chunk in chunks:
        if not isinstance(chunk, dict):
            __context__['retcode'] = 1
            return chunks

    roster = salt.roster.Roster(__opts__, __opts__.get('roster', 'flat'))
    roster_grains = roster.opts['grains']

    # Create the tar containing the state pkg and relevant files.
    trans_tar = salt.client.ssh.state.prep_trans_tar(
            __opts__,
            __context__['fileclient'],
            chunks,
            file_refs,
            __pillar__,
            st_kwargs['id_'],
            roster_grains)
    trans_tar_sum = salt.utils.hashutils.get_hash(trans_tar, __opts__['hash_type'])
    cmd = 'state.pkg {0}/salt_state.tgz test={1} pkg_sum={2} hash_type={3}'.format(
            __opts__['thin_dir'],
            test,
            trans_tar_sum,
            __opts__['hash_type'])
    single = salt.client.ssh.Single(
            __opts__,
            cmd,
            fsclient=__context__['fileclient'],
            minion_opts=__salt__.minion_opts,
            **st_kwargs)
    single.shell.send(
            trans_tar,
            '{0}/salt_state.tgz'.format(__opts__['thin_dir']))
    stdout, stderr, _ = single.cmd_block()

    # Clean up our tar
    try:
        os.remove(trans_tar)
    except (OSError, IOError):
        pass

    # Read in the JSON data and return the data structure
    try:
        return json.loads(stdout, object_hook=salt.utils.data.decode_dict)
    except Exception as e:
        log.error("JSON Render failed for: %s\n%s", stdout, stderr)
        log.error(str(e))

    # If for some reason the json load fails, return the stdout
    return stdout


def top(topfn, test=None, **kwargs):
    '''
    Execute a specific top file instead of the default

    CLI Example:

    .. code-block:: bash

        salt '*' state.top reverse_top.sls
        salt '*' state.top reverse_top.sls exclude=sls_to_exclude
        salt '*' state.top reverse_top.sls exclude="[{'id': 'id_to_exclude'}, {'sls': 'sls_to_exclude'}]"
    '''
    __pillar__.update(kwargs.get('pillar', {}))
    st_kwargs = __salt__.kwargs
    __opts__['grains'] = __grains__
    if salt.utils.args.test_mode(test=test, **kwargs):
        __opts__['test'] = True
    else:
        __opts__['test'] = __opts__.get('test', None)
    st_ = salt.client.ssh.state.SSHHighState(
            __opts__,
            __pillar__,
            __salt__,
            __context__['fileclient'])
    st_.opts['state_top'] = os.path.join('salt://', topfn)
    chunks = st_.compile_low_chunks()
    file_refs = salt.client.ssh.state.lowstate_file_refs(
            chunks,
            _merge_extra_filerefs(
                kwargs.get('extra_filerefs', ''),
                __opts__.get('extra_filerefs', '')
                )
            )

    roster = salt.roster.Roster(__opts__, __opts__.get('roster', 'flat'))
    roster_grains = roster.opts['grains']

    # Create the tar containing the state pkg and relevant files.
    trans_tar = salt.client.ssh.state.prep_trans_tar(
            __opts__,
            __context__['fileclient'],
            chunks,
            file_refs,
            __pillar__,
            st_kwargs['id_'],
            roster_grains)
    trans_tar_sum = salt.utils.hashutils.get_hash(trans_tar, __opts__['hash_type'])
    cmd = 'state.pkg {0}/salt_state.tgz test={1} pkg_sum={2} hash_type={3}'.format(
            __opts__['thin_dir'],
            test,
            trans_tar_sum,
            __opts__['hash_type'])
    single = salt.client.ssh.Single(
            __opts__,
            cmd,
            fsclient=__context__['fileclient'],
            minion_opts=__salt__.minion_opts,
            **st_kwargs)
    single.shell.send(
            trans_tar,
            '{0}/salt_state.tgz'.format(__opts__['thin_dir']))
    stdout, stderr, _ = single.cmd_block()

    # Clean up our tar
    try:
        os.remove(trans_tar)
    except (OSError, IOError):
        pass

    # Read in the JSON data and return the data structure
    try:
        return json.loads(stdout, object_hook=salt.utils.data.decode_dict)
    except Exception as e:
        log.error("JSON Render failed for: %s\n%s", stdout, stderr)
        log.error(str(e))

    # If for some reason the json load fails, return the stdout
    return stdout


def show_highstate():
    '''
    Retrieve the highstate data from the salt master and display it

    CLI Example:

    .. code-block:: bash

        salt '*' state.show_highstate
    '''
    __opts__['grains'] = __grains__
    st_ = salt.client.ssh.state.SSHHighState(
            __opts__,
            __pillar__,
            __salt__,
            __context__['fileclient'])
    return st_.compile_highstate()


def show_lowstate():
    '''
    List out the low data that will be applied to this minion

    CLI Example:

    .. code-block:: bash

        salt '*' state.show_lowstate
    '''
    __opts__['grains'] = __grains__
    st_ = salt.client.ssh.state.SSHHighState(
            __opts__,
            __pillar__,
            __salt__,
            __context__['fileclient'])
    return st_.compile_low_chunks()


def sls_id(id_, mods, test=None, queue=False, **kwargs):
    '''
    Call a single ID from the named module(s) and handle all requisites

    The state ID comes *before* the module ID(s) on the command line.

    id
        ID to call

    mods
        Comma-delimited list of modules to search for given id and its requisites

    .. versionadded:: 2017.7.3

    saltenv : base
        Specify a salt fileserver environment to be used when applying states

    pillarenv
        Specify a Pillar environment to be used when applying states. This
        can also be set in the minion config file using the
        :conf_minion:`pillarenv` option. When neither the
        :conf_minion:`pillarenv` minion config option nor this CLI argument is
        used, all Pillar environments will be merged together.

    CLI Example:

    .. code-block:: bash

        salt '*' state.sls_id my_state my_module

        salt '*' state.sls_id my_state my_module,a_common_module
    '''
    conflict = _check_queue(queue, kwargs)
    if conflict is not None:
        return conflict
    orig_test = __opts__.get('test', None)
    opts = _get_opts(**kwargs)
    opts['test'] = _get_test_value(test, **kwargs)

    # Since this is running a specific ID within a specific SLS file, fall back
    # to the 'base' saltenv if none is configured and none was passed.
    if opts['environment'] is None:
        opts['environment'] = 'base'

    try:
        st_ = salt.state.HighState(opts,
                                   proxy=__proxy__,
                                   initial_pillar=_get_initial_pillar(opts))
    except NameError:
        st_ = salt.state.HighState(opts,
                                   initial_pillar=_get_initial_pillar(opts))

    if not _check_pillar(kwargs, st_.opts['pillar']):
        __context__['retcode'] = 5
        err = ['Pillar failed to render with the following messages:']
        err += __pillar__['_errors']
        return err

    if isinstance(mods, six.string_types):
        split_mods = mods.split(',')
    st_.push_active()
    try:
        high_, errors = st_.render_highstate({opts['environment']: split_mods})
    finally:
        st_.pop_active()
    errors += st_.state.verify_high(high_)
    # Apply requisites to high data
    high_, req_in_errors = st_.state.requisite_in(high_)
    if req_in_errors:
        # This if statement should not be necessary if there were no errors,
        # but it is required to get the unit tests to pass.
        errors.extend(req_in_errors)
    if errors:
        __context__['retcode'] = 1
        return errors
    chunks = st_.state.compile_high_data(high_)
    ret = {}
    for chunk in chunks:
        if chunk.get('__id__', '') == id_:
            ret.update(st_.state.call_chunk(chunk, {}, chunks))

    _set_retcode(ret, highstate=highstate)
    # Work around Windows multiprocessing bug, set __opts__['test'] back to
    # value from before this function was run.
    __opts__['test'] = orig_test
    if not ret:
        raise SaltInvocationError(
            'No matches for ID \'{0}\' found in SLS \'{1}\' within saltenv '
            '\'{2}\''.format(id_, mods, opts['environment'])
        )
    return ret


def show_sls(mods, saltenv='base', test=None, **kwargs):
    '''
    Display the state data from a specific sls or list of sls files on the
    master

    CLI Example:

    .. code-block:: bash

        salt '*' state.show_sls core,edit.vim dev
    '''
    __pillar__.update(kwargs.get('pillar', {}))
    __opts__['grains'] = __grains__
    opts = copy.copy(__opts__)
    if salt.utils.args.test_mode(test=test, **kwargs):
        opts['test'] = True
    else:
        opts['test'] = __opts__.get('test', None)
    st_ = salt.client.ssh.state.SSHHighState(
            __opts__,
            __pillar__,
            __salt__,
            __context__['fileclient'])
    if isinstance(mods, six.string_types):
        mods = mods.split(',')
    high_data, errors = st_.render_highstate({saltenv: mods})
    high_data, ext_errors = st_.state.reconcile_extend(high_data)
    errors += ext_errors
    errors += st_.state.verify_high(high_data)
    if errors:
        return errors
    high_data, req_in_errors = st_.state.requisite_in(high_data)
    errors += req_in_errors
    high_data = st_.state.apply_exclude(high_data)
    # Verify that the high data is structurally sound
    if errors:
        return errors
    return high_data


def show_low_sls(mods, saltenv='base', test=None, **kwargs):
    '''
    Display the low state data from a specific sls or list of sls files on the
    master.

    .. versionadded:: 2016.3.2

    CLI Example:

    .. code-block:: bash

        salt '*' state.show_sls core,edit.vim dev
    '''
    __pillar__.update(kwargs.get('pillar', {}))
    __opts__['grains'] = __grains__

    opts = copy.copy(__opts__)
    if salt.utils.args.test_mode(test=test, **kwargs):
        opts['test'] = True
    else:
        opts['test'] = __opts__.get('test', None)
    st_ = salt.client.ssh.state.SSHHighState(
            __opts__,
            __pillar__,
            __salt__,
            __context__['fileclient'])
    if isinstance(mods, six.string_types):
        mods = mods.split(',')
    high_data, errors = st_.render_highstate({saltenv: mods})
    high_data, ext_errors = st_.state.reconcile_extend(high_data)
    errors += ext_errors
    errors += st_.state.verify_high(high_data)
    if errors:
        return errors
    high_data, req_in_errors = st_.state.requisite_in(high_data)
    errors += req_in_errors
    high_data = st_.state.apply_exclude(high_data)
    # Verify that the high data is structurally sound
    if errors:
        return errors
    ret = st_.state.compile_high_data(high_data)
    return ret


def show_top():
    '''
    Return the top data that the minion will use for a highstate

    CLI Example:

    .. code-block:: bash

        salt '*' state.show_top
    '''
    __opts__['grains'] = __grains__
    st_ = salt.client.ssh.state.SSHHighState(
            __opts__,
            __pillar__,
            __salt__,
            __context__['fileclient'])
    top_data = st_.get_top()
    errors = []
    errors += st_.verify_tops(top_data)
    if errors:
        return errors
    matches = st_.top_matches(top_data)
    return matches


def single(fun, name, test=None, **kwargs):
    '''
    .. versionadded:: 2015.5.0

    Execute a single state function with the named kwargs, returns False if
    insufficient data is sent to the command

    By default, the values of the kwargs will be parsed as YAML. So, you can
    specify lists values, or lists of single entry key-value maps, as you
    would in a YAML salt file. Alternatively, JSON format of keyword values
    is also supported.

    CLI Example:

    .. code-block:: bash

        salt '*' state.single pkg.installed name=vim

    '''
    st_kwargs = __salt__.kwargs
    __opts__['grains'] = __grains__

    # state.fun -> [state, fun]
    comps = fun.split('.')
    if len(comps) < 2:
        __context__['retcode'] = 1
        return 'Invalid function passed'

    # Create the low chunk, using kwargs as a base
    kwargs.update({'state': comps[0],
                   'fun': comps[1],
                   '__id__': name,
                   'name': name})

    opts = copy.deepcopy(__opts__)

    # Set test mode
    if salt.utils.args.test_mode(test=test, **kwargs):
        opts['test'] = True
    else:
        opts['test'] = __opts__.get('test', None)

    # Get the override pillar data
    __pillar__.update(kwargs.get('pillar', {}))

    # Create the State environment
    st_ = salt.client.ssh.state.SSHState(__opts__, __pillar__)

    # Verify the low chunk
    err = st_.verify_data(kwargs)
    if err:
        __context__['retcode'] = 1
        return err

    # Must be a list of low-chunks
    chunks = [kwargs]

    # Retrieve file refs for the state run, so we can copy relevant files down
    # to the minion before executing the state
    file_refs = salt.client.ssh.state.lowstate_file_refs(
            chunks,
            _merge_extra_filerefs(
                kwargs.get('extra_filerefs', ''),
                __opts__.get('extra_filerefs', '')
                )
            )

    roster = salt.roster.Roster(__opts__, __opts__.get('roster', 'flat'))
    roster_grains = roster.opts['grains']

    # Create the tar containing the state pkg and relevant files.
    trans_tar = salt.client.ssh.state.prep_trans_tar(
            __opts__,
            __context__['fileclient'],
            chunks,
            file_refs,
            __pillar__,
            st_kwargs['id_'],
            roster_grains)

    # Create a hash so we can verify the tar on the target system
    trans_tar_sum = salt.utils.hashutils.get_hash(trans_tar, __opts__['hash_type'])

    # We use state.pkg to execute the "state package"
    cmd = 'state.pkg {0}/salt_state.tgz test={1} pkg_sum={2} hash_type={3}'.format(
            __opts__['thin_dir'],
            test,
            trans_tar_sum,
            __opts__['hash_type'])

    # Create a salt-ssh Single object to actually do the ssh work
    single = salt.client.ssh.Single(
            __opts__,
            cmd,
            fsclient=__context__['fileclient'],
            minion_opts=__salt__.minion_opts,
            **st_kwargs)

    # Copy the tar down
    single.shell.send(
            trans_tar,
            '{0}/salt_state.tgz'.format(__opts__['thin_dir']))

    # Run the state.pkg command on the target
    stdout, stderr, _ = single.cmd_block()

    # Clean up our tar
    try:
        os.remove(trans_tar)
    except (OSError, IOError):
        pass

    # Read in the JSON data and return the data structure
    try:
        return json.loads(stdout, object_hook=salt.utils.data.decode_dict)
    except Exception as e:
        log.error("JSON Render failed for: %s\n%s", stdout, stderr)
        log.error(str(e))

    # If for some reason the json load fails, return the stdout
    return stdout<|MERGE_RESOLUTION|>--- conflicted
+++ resolved
@@ -12,6 +12,7 @@
 import logging
 
 # Import salt libs
+from salt.exceptions import SaltInvocationError
 import salt.client.ssh.shell
 import salt.client.ssh.state
 import salt.utils.args
@@ -25,15 +26,9 @@
 import salt.loader
 import salt.minion
 import salt.log
-<<<<<<< HEAD
 
 # Import 3rd-party libs
 from salt.ext import six
-=======
-from salt.ext.six import string_types
-import salt.ext.six as six
-from salt.exceptions import SaltInvocationError
->>>>>>> ba614625
 
 __func_alias__ = {
     'apply_': 'apply'
