# -*- coding: utf-8 -*-
"""
Functions to work with MessagePack
"""

# Import Python libs
from __future__ import absolute_import

import logging

log = logging.getLogger(__name__)

# Import 3rd party libs
HAS_MSGPACK = False
try:
    import msgpack

    # There is a serialization issue on ARM and potentially other platforms for some msgpack bindings, check for it
    if (
        msgpack.version >= (0, 4, 0)
        and msgpack.loads(msgpack.dumps([1, 2, 3], use_bin_type=False), use_list=True)
        is None
    ):
        raise ImportError
    elif msgpack.loads(msgpack.dumps([1, 2, 3]), use_list=True) is None:
        raise ImportError
    HAS_MSGPACK = True
except ImportError:
    try:
        import msgpack_pure as msgpack  # pylint: disable=import-error

        HAS_MSGPACK = True
    except ImportError:
        pass
        # Don't exit if msgpack is not available, this is to make local mode work without msgpack
        # sys.exit(salt.defaults.exitcodes.EX_GENERIC)

if HAS_MSGPACK and hasattr(msgpack, "exceptions"):
    exceptions = msgpack.exceptions
else:

    class PackValueError(Exception):
        """
        older versions of msgpack do not have PackValueError
        """

    class _exceptions(object):
        """
        older versions of msgpack do not have an exceptions module
        """

        PackValueError = PackValueError()

    exceptions = _exceptions()

# One-to-one mappings
Packer = msgpack.Packer
ExtType = msgpack.ExtType
version = (0, 0, 0) if not HAS_MSGPACK else msgpack.version


def _sanitize_msgpack_kwargs(kwargs):
    """
    Clean up msgpack keyword arguments based on the version
    https://github.com/msgpack/msgpack-python/blob/master/ChangeLog.rst
    """
    assert isinstance(kwargs, dict)
<<<<<<< HEAD
    if version < (0, 6, 0) and kwargs.pop('strict_map_key', None) is not None:
        log.info('removing unsupported `strict_map_key` argument from msgpack call')
    if version < (0, 5, 2) and kwargs.pop('raw', None) is not None:
        log.info('removing unsupported `raw` argument from msgpack call')
    if version < (0, 4, 0) and kwargs.pop('use_bin_type', None) is not None:
        log.info('removing unsupported `use_bin_type` argument from msgpack call')
=======
    if version < (0, 6, 0) and kwargs.pop("strict_map_key", None) is not None:
        log.info("removing unsupported `strict_map_key` argument from msgpack call")
    if version < (0, 5, 5) and kwargs.pop("raw", None) is not None:
        log.info("removing unsupported `raw` argument from msgpack call")
    if version < (0, 4, 0) and kwargs.pop("use_bin_type", None) is not None:
        log.info("removing unsupported `use_bin_type` argument from msgpack call")
>>>>>>> a670b4ae

    return kwargs


class Unpacker(msgpack.Unpacker):
    """
    Wraps the msgpack.Unpacker and removes non-relevant arguments
    """

    def __init__(self, *args, **kwargs):
        msgpack.Unpacker.__init__(self, *args, **_sanitize_msgpack_kwargs(kwargs))


def pack(o, stream, **kwargs):
    """
    .. versionadded:: 2018.3.4

    Wraps msgpack.pack and ensures that the passed object is unwrapped if it is
    a proxy.

    By default, this function uses the msgpack module and falls back to
    msgpack_pure, if the msgpack is not available.
    """
    # Writes to a stream, there is no return
    msgpack.pack(o, stream, **_sanitize_msgpack_kwargs(kwargs))


def packb(o, **kwargs):
    """
    .. versionadded:: 2018.3.4

    Wraps msgpack.packb and ensures that the passed object is unwrapped if it
    is a proxy.

    By default, this function uses the msgpack module and falls back to
    msgpack_pure, if the msgpack is not available.
    """
    return msgpack.packb(o, **_sanitize_msgpack_kwargs(kwargs))


def unpack(stream, **kwargs):
    """
    .. versionadded:: 2018.3.4

    Wraps msgpack.unpack.

    By default, this function uses the msgpack module and falls back to
    msgpack_pure, if the msgpack is not available.
    """
    return msgpack.unpack(stream, **_sanitize_msgpack_kwargs(kwargs))


def unpackb(packed, **kwargs):
    """
    .. versionadded:: 2018.3.4

    Wraps msgpack.unpack.

    By default, this function uses the msgpack module and falls back to
    msgpack_pure.
    """
    return msgpack.unpackb(packed, **_sanitize_msgpack_kwargs(kwargs))


# alias for compatibility to simplejson/marshal/pickle.
load = unpack
loads = unpackb

dump = pack
dumps = packb<|MERGE_RESOLUTION|>--- conflicted
+++ resolved
@@ -65,21 +65,12 @@
     https://github.com/msgpack/msgpack-python/blob/master/ChangeLog.rst
     """
     assert isinstance(kwargs, dict)
-<<<<<<< HEAD
-    if version < (0, 6, 0) and kwargs.pop('strict_map_key', None) is not None:
-        log.info('removing unsupported `strict_map_key` argument from msgpack call')
-    if version < (0, 5, 2) and kwargs.pop('raw', None) is not None:
-        log.info('removing unsupported `raw` argument from msgpack call')
-    if version < (0, 4, 0) and kwargs.pop('use_bin_type', None) is not None:
-        log.info('removing unsupported `use_bin_type` argument from msgpack call')
-=======
     if version < (0, 6, 0) and kwargs.pop("strict_map_key", None) is not None:
         log.info("removing unsupported `strict_map_key` argument from msgpack call")
-    if version < (0, 5, 5) and kwargs.pop("raw", None) is not None:
+    if version < (0, 5, 2) and kwargs.pop("raw", None) is not None:
         log.info("removing unsupported `raw` argument from msgpack call")
     if version < (0, 4, 0) and kwargs.pop("use_bin_type", None) is not None:
         log.info("removing unsupported `use_bin_type` argument from msgpack call")
->>>>>>> a670b4ae
 
     return kwargs
 
