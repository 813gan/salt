--- conflicted
+++ resolved
@@ -1149,7 +1149,6 @@
     # turned on)
     'require_minion_sign_messages': bool,
 
-<<<<<<< HEAD
     # The list of config entries to be passed to external pillar function as
     # part of the extra_minion_data param
     # Subconfig entries can be specified by using the ':' notation (e.g. key:subkey)
@@ -1181,10 +1180,9 @@
 
     # SSDP discovery pause between the attempts
     'pause': int,
-=======
+
     # Scheduler should be a dictionary
     'schedule': dict,
->>>>>>> b49ee979
 }
 
 # default configurations
@@ -1464,7 +1462,6 @@
     'extmod_whitelist': {},
     'extmod_blacklist': {},
     'minion_sign_messages': False,
-<<<<<<< HEAD
     'docker.compare_container_networks': {
         'static': ['Aliases', 'Links', 'IPAMConfig'],
         'automatic': ['IPAddress', 'Gateway',
@@ -1477,9 +1474,7 @@
         'match': 'any',
         'mapping': {},
     },
-=======
     'schedule': {},
->>>>>>> b49ee979
 }
 
 DEFAULT_MASTER_OPTS = {
@@ -1798,14 +1793,11 @@
     'salt_cp_chunk_size': 98304,
     'require_minion_sign_messages': False,
     'drop_messages_signature_fail': False,
-<<<<<<< HEAD
     'discovery': {
         'port': 4520,
         'mapping': {},
     },
-=======
     'schedule': {},
->>>>>>> b49ee979
 }
 
 
