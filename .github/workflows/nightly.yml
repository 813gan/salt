# Do not edit these workflows directly as the changes made will be overwritten.
# Instead, edit the template '.github/workflows/templates/nightly.yml.jinja'
---

name: Nightly
run-name: "Nightly (branch: ${{ github.ref_name }})"

on:
  workflow_dispatch:
    inputs:
      skip-salt-test-suite:
        type: boolean
        default: false
        description: Skip running the Salt test suite.
      skip-salt-pkg-test-suite:
        type: boolean
        default: false
        description: Skip running the Salt packages test suite.
  schedule:
    # https://docs.github.com/en/actions/using-workflows/workflow-syntax-for-github-actions#onschedule
    - cron: '0 1 * * *'  # Every day at 1AM

env:
  COLUMNS: 190
  CACHE_SEED: SEED-3  # Bump the number to invalidate all caches
  RELENV_DATA: "${{ github.workspace }}/.relenv"

permissions:
  contents: read  # for dorny/paths-filter to fetch a list of changed files
  pull-requests: read  # for dorny/paths-filter to read pull requests
  actions: write  # to trigger branch nightly builds

concurrency:
  group: ${{ github.workflow }}-${{ github.event_name }}-${{ github.repository }}-${{ github.head_ref || github.run_id }}
  cancel-in-progress: false

jobs:

  workflow-requirements:
    name: Check Workflow Requirements
    runs-on: ubuntu-latest
    outputs:
      requirements-met: ${{ steps.check-requirements.outputs.requirements-met }}
    steps:
      - name: Check Requirements
        id: check-requirements
        run: |
          if [ "${{ vars.RUN_SCHEDULED_BUILDS }}" = "1" ]; then
            MSG="Running workflow because RUN_SCHEDULED_BUILDS=1"
            echo "${MSG}"
            echo "${MSG}" >> "${GITHUB_STEP_SUMMARY}"
            echo "requirements-met=true" >> "${GITHUB_OUTPUT}"
          elif [ "${{ github.event.repository.fork }}" = "true" ]; then
            MSG="Not running workflow because ${{ github.repository }} is a fork"
            echo "${MSG}"
            echo "${MSG}" >> "${GITHUB_STEP_SUMMARY}"
            echo "requirements-met=false" >> "${GITHUB_OUTPUT}"
          else
            MSG="Running workflow because ${{ github.repository }} is not a fork"
            echo "${MSG}"
            echo "${MSG}" >> "${GITHUB_STEP_SUMMARY}"
            echo "requirements-met=true" >> "${GITHUB_OUTPUT}"
          fi

  trigger-branch-nightly-builds:
    name: Trigger Branch Workflows
    if: ${{ github.event_name == 'schedule' && fromJSON(needs.workflow-requirements.outputs.requirements-met) }}
    runs-on:
      - ubuntu-latest
    needs:
      - workflow-requirements
    steps:
      - name: Trigger 3006.x branch
        env:
          GH_TOKEN: ${{ secrets.GITHUB_TOKEN }}
        run: |
          gh workflow run nightly.yml --repo ${{ github.repository }} --ref 3006.x

  prepare-workflow:
    name: Prepare Workflow Run
    runs-on: ubuntu-latest
    if: ${{ fromJSON(needs.workflow-requirements.outputs.requirements-met) }}
    needs:
      - workflow-requirements
    outputs:
      jobs: ${{ steps.define-jobs.outputs.jobs }}
      runners: ${{ steps.runner-types.outputs.runners }}
      changed-files: ${{ steps.process-changed-files.outputs.changed-files }}
      pull-labels: ${{ steps.get-pull-labels.outputs.labels }}
      testrun: ${{ steps.define-testrun.outputs.testrun }}
      salt-version: ${{ steps.setup-salt-version.outputs.salt-version }}
      cache-seed: ${{ steps.set-cache-seed.outputs.cache-seed }}
      latest-release: ${{ steps.get-salt-releases.outputs.latest-release }}
      releases: ${{ steps.get-salt-releases.outputs.releases }}
      release-changelog-target: ${{ steps.get-release-changelog-target.outputs.release-changelog-target }}
    steps:
      - uses: actions/checkout@v3
        with:
          fetch-depth: 0  # Full clone to also get the tags to get the right salt version

      - name: Get Changed Files
        if: ${{ github.event_name == 'pull_request'}}
        id: changed-files
        uses: dorny/paths-filter@v2
        with:
          token: ${{ github.token }}
          list-files: json
          filters: |
            repo:
              - added|modified:
                - '**'
            doc-requirements:
              - added|modified: &doc_requirements
                - requirements/static/ci/py3.*/docs.txt
            lint-requirements:
              - added|modified: &lint_requirements
                - requirements/static/ci/py3.*/lint.txt
            pkg_requirements:
              - added|modified: &pkg_requirements
                - requirements/static/pkg/py3.*/darwin.txt
                - requirements/static/pkg/py3.*/linux.txt
                - requirements/static/pkg/py3.*/freebsd.txt
                - requirements/static/pkg/py3.*/windows.txt
            test_requirements:
              - added|modified: &test_requirements
                - requirements/static/ci/py3.*/darwin.txt
                - requirements/static/ci/py3.*/linux.txt
                - requirements/static/ci/py3.*/freebsd.txt
                - requirements/static/ci/py3.*/windows.txt
                - requirements/static/ci/py3.*/darwin-crypto.txt
                - requirements/static/ci/py3.*/linux-crypto.txt
                - requirements/static/ci/py3.*/freebsd-crypto.txt
                - requirements/static/ci/py3.*/windows-crypto.txt
            deleted:
              - deleted:
                - '**'
            docs:
              - added|modified:
                - doc/**
                - *doc_requirements
            workflows:
              - added|modified:
                - cicd/shared-gh-workflows-context.yml
                - .github/actions/**/action.yml
                - .github/workflows/*.yml
                - .github/workflows/templates/*.yml.jinja2
            salt:
              - added|modified: &salt_added_modified
                - setup.py
                - noxfile.py
                - salt/**/*.py
                - tasks/**/*.py
                - tools/**/*.py
            tests:
              - added|modified: &tests_added_modified
                - tests/**/*.py
            lint:
              - added|modified:
                - .pylintrc
                - *lint_requirements
            golden_images:
              - added|modified:
                - cicd/golden-images.json
            pkg_tests:
              - added|modified: &pkg_tests_added_modified
                - pkg/**
                - *pkg_requirements
                - *salt_added_modified
            testrun:
              - added|modified:
                - *pkg_requirements
                - *test_requirements
                - *salt_added_modified
                - *tests_added_modified
                - *pkg_tests_added_modified

      - name: Set up Python 3.10
        uses: actions/setup-python@v4
        with:
          python-version: "3.10"

      - name: Setup Python Tools Scripts
        uses: ./.github/actions/setup-python-tools-scripts

      - name: Pretty Print The GH Actions Event
        run:
          tools ci print-gh-event

      - name: Setup Salt Version
        id: setup-salt-version
        uses: ./.github/actions/setup-salt-version
        with:
          salt-version: ""
          validate-version: true

      - name: Get Pull Request Test Labels
        id: get-pull-labels
        if: ${{ github.event_name == 'pull_request'}}
        env:
            GITHUB_TOKEN: ${{ secrets.GITHUB_TOKEN }}
        run: |
          tools ci get-pr-test-labels --repository ${{ github.repository }}

      - name: Write Changed Files To A Local File
        run:
          echo '${{ toJSON(steps.changed-files.outputs) }}' > changed-files.json

      - name: Check Local Changed Files Contents
        if: ${{ github.event_name == 'pull_request' }}
        run:
          cat changed-files.json

      - name: Process Changed Files
        id: process-changed-files
        run: |
          tools ci process-changed-files ${{ github.event_name }} changed-files.json

      - name: Check Collected Changed Files
        if: ${{ github.event_name == 'pull_request' }}
        run: |
          echo '${{ steps.process-changed-files.outputs.changed-files }}' | jq -C '.'

      - name: Define Runner Types
        id: runner-types
        run: |
          tools ci runner-types ${{ github.event_name }}

      - name: Check Defined Runners
        run: |
          echo '${{ steps.runner-types.outputs.runners }}' | jq -C '.'

      - name: Define Jobs
        id: define-jobs
        run: |
          tools ci define-jobs${{ inputs.skip-salt-test-suite && ' --skip-tests' || '' }}${{ inputs.skip-salt-pkg-test-suite && ' --skip-pkg-tests' || '' }} ${{ github.event_name }} changed-files.json

      - name: Check Defined Jobs
        run: |
          echo '${{ steps.define-jobs.outputs.jobs }}' | jq -C '.'

      - name: Get Salt Releases
        id: get-salt-releases
        env:
          GITHUB_TOKEN: ${{ secrets.GITHUB_TOKEN }}
        run: |
          tools ci get-releases

      - name: Check Salt Releases
        run: |
          echo '${{ steps.get-salt-releases.outputs.latest-release }}' | jq -C '.'
          echo '${{ steps.get-salt-releases.outputs.releases }}' | jq -C '.'

      - name: Define Testrun
        id: define-testrun
        run: |
          tools ci define-testrun ${{ github.event_name }} changed-files.json

      - name: Check Defined Test Run
        run: |
          echo '${{ steps.define-testrun.outputs.testrun }}' | jq -C '.'

      - name: Check Contents of generated testrun-changed-files.txt
        if: ${{ fromJSON(steps.define-testrun.outputs.testrun)['type'] != 'full' }}
        run: |
          cat testrun-changed-files.txt || true

      - name: Upload testrun-changed-files.txt
        if: ${{ fromJSON(steps.define-testrun.outputs.testrun)['type'] != 'full' }}
        uses: actions/upload-artifact@v3
        with:
          name: testrun-changed-files.txt
          path: testrun-changed-files.txt

      - name: Set Cache Seed Output
        id: set-cache-seed
        run: |
          echo "cache-seed=${{ env.CACHE_SEED }}" >> "$GITHUB_OUTPUT"

      - name: Get Release Changelog Target
        id: get-release-changelog-target
        run: |
          tools ci get-release-changelog-target ${{ github.event_name }}
  pre-commit:
    name: Pre-Commit
    if: ${{ fromJSON(needs.prepare-workflow.outputs.runners)['github-hosted'] }}
    uses: ./.github/workflows/pre-commit-action.yml
    needs:
      - prepare-workflow
    with:
      cache-seed: ${{ needs.prepare-workflow.outputs.cache-seed }}
      changed-files: ${{ needs.prepare-workflow.outputs.changed-files }}
      pre-commit-version: "3.0.4"

  lint:
    name: Lint
    if: ${{ fromJSON(needs.prepare-workflow.outputs.jobs)['lint'] && fromJSON(needs.prepare-workflow.outputs.runners)['github-hosted'] }}
    uses: ./.github/workflows/lint-action.yml
    needs:
      - prepare-workflow
    with:
      changed-files: ${{ needs.prepare-workflow.outputs.changed-files }}

  prepare-release:
    name: "Prepare Release: ${{ needs.prepare-workflow.outputs.salt-version }}"
    if: ${{ fromJSON(needs.prepare-workflow.outputs.jobs)['prepare-release'] && fromJSON(needs.prepare-workflow.outputs.runners)['github-hosted'] }}
    runs-on:
      - ubuntu-latest
    needs:
      - prepare-workflow
    steps:
      - uses: actions/checkout@v3

      - name: Get Python Version
        id: get-python-version
        uses: ./.github/actions/get-python-version
        with:
          python-binary: python3

      - name: Setup Python Tools Scripts
        id: python-tools-scripts
        uses: ./.github/actions/setup-python-tools-scripts

      - name: Cache Python Tools Docs Virtualenv
        uses: actions/cache@v3
        with:
          path: .tools-venvs/docs
          key: ${{ needs.prepare-workflow.outputs.cache-seed }}|${{ github.workflow }}|${{ github.job }}|tools-venvs|${{ steps.python-tools-scripts.outputs.version }}|docs|${{ steps.get-python-version.outputs.version }}|${{ hashFiles('requirements/**/docs.txt') }}

      - name: Cache Python Tools Changelog Virtualenv
        uses: actions/cache@v3
        with:
          path: .tools-venvs/changelog
          key: ${{ needs.prepare-workflow.outputs.cache-seed }}|${{ github.workflow }}|${{ github.job }}|tools-venvs|${{ steps.python-tools-scripts.outputs.version }}|changelog|${{ steps.get-python-version.outputs.version }}|${{ hashFiles('requirements/**/changelog.txt') }}


      - name: Setup Salt Version
        id: setup-salt-version
        uses: ./.github/actions/setup-salt-version
        with:
          salt-version: "${{ needs.prepare-workflow.outputs.salt-version }}"

      - name: Update Debian changelog
        shell: bash
        if: ${{ startsWith(github.event.ref, 'refs/tags') == false }}
        run: |
          tools changelog update-deb --draft
          tools changelog update-deb

      - name: Update RPM changelog
        shell: bash
        if: ${{ startsWith(github.event.ref, 'refs/tags') == false }}
        run: |
          tools changelog update-rpm --draft
          tools changelog update-rpm

      - name: Create Release Notes Template
        shell: bash
        if: ${{ startsWith(github.event.ref, 'refs/tags') == false }}
        run: |
          if [ "${{ needs.prepare-workflow.outputs.release-changelog-target }}" == "next-major-release" ]; then
            tools changelog update-release-notes --next-release --template-only
          else
            tools changelog update-release-notes --template-only
          fi

      - name: Update Release Notes
        shell: bash
        if: ${{ startsWith(github.event.ref, 'refs/tags') == false }}
        run: |
          if [ "${{ needs.prepare-workflow.outputs.release-changelog-target }}" == "next-major-release" ]; then
              tools changelog update-release-notes --draft --next-release
              tools changelog update-release-notes --next-release
          else
              tools changelog update-release-notes --draft
              tools changelog update-release-notes
          fi

      - name: Generate MAN Pages
        shell: bash
        if: ${{ startsWith(github.event.ref, 'refs/tags') == false }}
        env:
          LATEST_RELEASE: "${{ needs.prepare-workflow.outputs.salt-version }}"
          SALT_ON_SALTSTACK: "1"
        run: |
          tools docs man

      - name: Update Changelog
        shell: bash
        if: ${{ startsWith(github.event.ref, 'refs/tags') == false }}
        run: |
          tools changelog update-changelog-md --draft
          tools changelog update-changelog-md

      - name: Show Changes Diff
        shell: bash
        if: ${{ startsWith(github.event.ref, 'refs/tags') == false }}
        run: |
          git diff --color

      - name: Configure Git
        shell: bash
        if: ${{ startsWith(github.event.ref, 'refs/tags') == false }}
        run: |
          git config --global user.name "Salt Project Packaging"
          git config --global user.email saltproject-packaging@vmware.com

      - name: Setup Pre-Commit
        if: ${{ startsWith(github.event.ref, 'refs/tags') == false }}
        uses: ./.github/actions/setup-pre-commit
        with:
          version: "3.0.4"
          cache-seed: ${{ needs.prepare-workflow.outputs.cache-seed }}

      - name: Commit Changes
        shell: bash
        if: ${{ startsWith(github.event.ref, 'refs/tags') == false }}
        env:
          SKIP: lint-salt,lint-tests
        run: |
          # Run it twice so that pre-commit can fix anything that can be automatically fixed.
          git commit -am "Release v${{ needs.prepare-workflow.outputs.salt-version }}" || \
            git commit -am "Release v${{ needs.prepare-workflow.outputs.salt-version }}"

      - name: Create release changes patch
        shell: bash
        if: ${{ startsWith(github.event.ref, 'refs/tags') == false }}
        run: |
          git format-patch --keep-subject --binary --stdout HEAD^ > salt-${{ needs.prepare-workflow.outputs.salt-version }}.patch

      - name: Upload Changes Diff Artifact
        uses: actions/upload-artifact@v3
        if: ${{ startsWith(github.event.ref, 'refs/tags') == false }}
        with:
          name: salt-${{ needs.prepare-workflow.outputs.salt-version }}.patch
          path: salt-${{ needs.prepare-workflow.outputs.salt-version }}.patch
          retention-days: 7
          if-no-files-found: error

  build-docs:
    name: Documentation
    if: ${{ fromJSON(needs.prepare-workflow.outputs.jobs)['build-docs'] && fromJSON(needs.prepare-workflow.outputs.runners)['self-hosted'] }}
    needs:
      - prepare-workflow
      - build-source-tarball
    uses: ./.github/workflows/build-docs.yml
    with:
      cache-seed: ${{ needs.prepare-workflow.outputs.cache-seed }}
      salt-version: "${{ needs.prepare-workflow.outputs.salt-version }}"

  build-source-tarball:
    name: Build Source Tarball
    if: ${{ fromJSON(needs.prepare-workflow.outputs.jobs)['build-source-tarball'] && fromJSON(needs.prepare-workflow.outputs.runners)['github-hosted'] }}
    needs:
      - prepare-workflow
      - prepare-release
    runs-on: ubuntu-latest
    steps:
      - uses: actions/checkout@v3

      - name: Set up Python 3.10
        uses: actions/setup-python@v4
        with:
          python-version: "3.10"

      - name: Get Python Version
        id: get-python-version
        uses: ./.github/actions/get-python-version
        with:
          python-binary: python3

      - name: Setup Python Tools Scripts
        id: python-tools-scripts
        uses: ./.github/actions/setup-python-tools-scripts

      - name: Setup Salt Version
        id: setup-salt-version
        uses: ./.github/actions/setup-salt-version
        with:
          salt-version: "${{ needs.prepare-workflow.outputs.salt-version }}"

      - name: Cache Python Tools Build Virtualenv
        uses: actions/cache@v3
        with:
          path: .tools-venvs/build
          key: ${{ needs.prepare-workflow.outputs.cache-seed }}|${{ github.workflow }}|${{ github.job }}|tools-venvs|${{ steps.python-tools-scripts.outputs.version }}|build|${{ steps.get-python-version.outputs.version }}|${{ hashFiles('requirements/**/build.txt') }}

      - name: Build Source Tarball
        uses: ./.github/actions/build-source-tarball
        with:
          salt-version: "${{ needs.prepare-workflow.outputs.salt-version }}"

  build-deps-onedir:
    name: Build Dependencies Onedir
    if: ${{ fromJSON(needs.prepare-workflow.outputs.jobs)['build-deps-onedir'] && fromJSON(needs.prepare-workflow.outputs.runners)['self-hosted'] }}
    needs:
      - prepare-workflow
    uses: ./.github/workflows/build-deps-onedir.yml
    with:
      cache-seed: ${{ needs.prepare-workflow.outputs.cache-seed }}
      salt-version: "${{ needs.prepare-workflow.outputs.salt-version }}"
      self-hosted-runners: ${{ fromJSON(needs.prepare-workflow.outputs.runners)['self-hosted'] }}
      github-hosted-runners: ${{ fromJSON(needs.prepare-workflow.outputs.runners)['github-hosted'] }}
      relenv-version: "0.12.3"
      python-version: "3.11.3"

  build-salt-onedir:
    name: Build Salt Onedir
    if: ${{ fromJSON(needs.prepare-workflow.outputs.jobs)['build-salt-onedir'] }}
    needs:
      - prepare-workflow
      - build-deps-onedir
      - build-source-tarball
    uses: ./.github/workflows/build-salt-onedir.yml
    with:
      cache-seed: ${{ needs.prepare-workflow.outputs.cache-seed }}
      salt-version: "${{ needs.prepare-workflow.outputs.salt-version }}"
      self-hosted-runners: ${{ fromJSON(needs.prepare-workflow.outputs.runners)['self-hosted'] }}
      github-hosted-runners: ${{ fromJSON(needs.prepare-workflow.outputs.runners)['github-hosted'] }}
      relenv-version: "0.12.3"
      python-version: "3.11.3"

  build-rpm-pkgs:
    name: Build RPM Packages
    if: ${{ fromJSON(needs.prepare-workflow.outputs.jobs)['build-pkgs'] && fromJSON(needs.prepare-workflow.outputs.runners)['self-hosted'] }}
    needs:
      - prepare-workflow
      - build-salt-onedir
    uses: ./.github/workflows/build-rpm-packages.yml
    with:
      salt-version: "${{ needs.prepare-workflow.outputs.salt-version }}"
      relenv-version: "0.12.3"
      python-version: "3.11.3"

  build-deb-pkgs:
    name: Build DEB Packages
    if: ${{ fromJSON(needs.prepare-workflow.outputs.jobs)['build-pkgs'] && fromJSON(needs.prepare-workflow.outputs.runners)['self-hosted'] }}
    needs:
      - prepare-workflow
      - build-salt-onedir
    uses: ./.github/workflows/build-deb-packages.yml
    with:
      salt-version: "${{ needs.prepare-workflow.outputs.salt-version }}"
      relenv-version: "0.12.3"
      python-version: "3.11.3"

  build-windows-pkgs:
    name: Build Windows Packages
    if: ${{ fromJSON(needs.prepare-workflow.outputs.jobs)['build-pkgs'] && fromJSON(needs.prepare-workflow.outputs.runners)['github-hosted'] }}
    needs:
      - prepare-workflow
      - build-salt-onedir
    uses: ./.github/workflows/build-windows-packages.yml
    with:
      salt-version: "${{ needs.prepare-workflow.outputs.salt-version }}"
      relenv-version: "0.12.3"
      python-version: "3.11.3"
      environment: nightly
      sign-packages: false
    secrets: inherit

  build-macos-pkgs:
    name: Build macOS Packages
    if: ${{ fromJSON(needs.prepare-workflow.outputs.jobs)['build-pkgs'] && fromJSON(needs.prepare-workflow.outputs.runners)['github-hosted'] }}
    needs:
      - prepare-workflow
      - build-salt-onedir
    uses: ./.github/workflows/build-macos-packages.yml
    with:
      salt-version: "${{ needs.prepare-workflow.outputs.salt-version }}"
      relenv-version: "0.12.3"
      python-version: "3.11.3"
      environment: nightly
      sign-packages: true
    secrets: inherit

  amazonlinux-2-pkg-tests:
    name: Amazon Linux 2 Package Tests
    if: ${{ fromJSON(needs.prepare-workflow.outputs.jobs)['test-pkg'] && fromJSON(needs.prepare-workflow.outputs.runners)['self-hosted'] }}
    needs:
      - prepare-workflow
      - build-rpm-pkgs
    uses: ./.github/workflows/test-packages-action.yml
    with:
      distro-slug: amazonlinux-2
      platform: linux
      arch: x86_64
      salt-version: "${{ needs.prepare-workflow.outputs.salt-version }}"
      pkg-type: rpm
      cache-prefix: ${{ needs.prepare-workflow.outputs.cache-seed }}|3.11.3
      skip-code-coverage: false
      skip-junit-reports: false

  centos-7-pkg-tests:
    name: CentOS 7 Package Tests
    if: ${{ fromJSON(needs.prepare-workflow.outputs.jobs)['test-pkg'] && fromJSON(needs.prepare-workflow.outputs.runners)['self-hosted'] }}
    needs:
      - prepare-workflow
      - build-rpm-pkgs
    uses: ./.github/workflows/test-packages-action.yml
    with:
      distro-slug: centos-7
      platform: linux
      arch: x86_64
      salt-version: "${{ needs.prepare-workflow.outputs.salt-version }}"
      pkg-type: rpm
      cache-prefix: ${{ needs.prepare-workflow.outputs.cache-seed }}|3.11.3
      skip-code-coverage: false
      skip-junit-reports: false

  centosstream-8-pkg-tests:
    name: CentOS Stream 8 Package Tests
    if: ${{ fromJSON(needs.prepare-workflow.outputs.jobs)['test-pkg'] && fromJSON(needs.prepare-workflow.outputs.runners)['self-hosted'] }}
    needs:
      - prepare-workflow
      - build-rpm-pkgs
    uses: ./.github/workflows/test-packages-action.yml
    with:
      distro-slug: centosstream-8
      platform: linux
      arch: x86_64
      salt-version: "${{ needs.prepare-workflow.outputs.salt-version }}"
      pkg-type: rpm
      cache-prefix: ${{ needs.prepare-workflow.outputs.cache-seed }}|3.11.3
      skip-code-coverage: false
      skip-junit-reports: false

  centosstream-9-pkg-tests:
    name: CentOS Stream 9 Package Tests
    if: ${{ fromJSON(needs.prepare-workflow.outputs.jobs)['test-pkg'] && fromJSON(needs.prepare-workflow.outputs.runners)['self-hosted'] }}
    needs:
      - prepare-workflow
      - build-rpm-pkgs
    uses: ./.github/workflows/test-packages-action.yml
    with:
      distro-slug: centosstream-9
      platform: linux
      arch: x86_64
      salt-version: "${{ needs.prepare-workflow.outputs.salt-version }}"
      pkg-type: rpm
      cache-prefix: ${{ needs.prepare-workflow.outputs.cache-seed }}|3.11.3
      skip-code-coverage: false
      skip-junit-reports: false

  debian-10-pkg-tests:
    name: Debian 10 Package Tests
    if: ${{ fromJSON(needs.prepare-workflow.outputs.jobs)['test-pkg'] && fromJSON(needs.prepare-workflow.outputs.runners)['self-hosted'] }}
    needs:
      - prepare-workflow
      - build-deb-pkgs
    uses: ./.github/workflows/test-packages-action.yml
    with:
      distro-slug: debian-10
      platform: linux
      arch: x86_64
      salt-version: "${{ needs.prepare-workflow.outputs.salt-version }}"
      pkg-type: deb
      cache-prefix: ${{ needs.prepare-workflow.outputs.cache-seed }}|3.11.3
      skip-code-coverage: false
      skip-junit-reports: false

  debian-11-pkg-tests:
    name: Debian 11 Package Tests
    if: ${{ fromJSON(needs.prepare-workflow.outputs.jobs)['test-pkg'] && fromJSON(needs.prepare-workflow.outputs.runners)['self-hosted'] }}
    needs:
      - prepare-workflow
      - build-deb-pkgs
    uses: ./.github/workflows/test-packages-action.yml
    with:
      distro-slug: debian-11
      platform: linux
      arch: x86_64
      salt-version: "${{ needs.prepare-workflow.outputs.salt-version }}"
      pkg-type: deb
      cache-prefix: ${{ needs.prepare-workflow.outputs.cache-seed }}|3.11.3
      skip-code-coverage: false
      skip-junit-reports: false

  debian-11-arm64-pkg-tests:
    name: Debian 11 Arm64 Package Tests
    if: ${{ fromJSON(needs.prepare-workflow.outputs.jobs)['test-pkg'] && fromJSON(needs.prepare-workflow.outputs.runners)['self-hosted'] }}
    needs:
      - prepare-workflow
      - build-deb-pkgs
    uses: ./.github/workflows/test-packages-action.yml
    with:
      distro-slug: debian-11-arm64
      platform: linux
      arch: aarch64
      salt-version: "${{ needs.prepare-workflow.outputs.salt-version }}"
      pkg-type: deb
      cache-prefix: ${{ needs.prepare-workflow.outputs.cache-seed }}|3.11.3
      skip-code-coverage: false
      skip-junit-reports: false

  photonos-3-pkg-tests:
    name: Photon OS 3 Package Tests
    if: ${{ fromJSON(needs.prepare-workflow.outputs.jobs)['test-pkg'] && fromJSON(needs.prepare-workflow.outputs.runners)['self-hosted'] }}
    needs:
      - prepare-workflow
      - build-rpm-pkgs
    uses: ./.github/workflows/test-packages-action.yml
    with:
      distro-slug: photonos-3
      platform: linux
      arch: x86_64
      salt-version: "${{ needs.prepare-workflow.outputs.salt-version }}"
      pkg-type: rpm
      cache-prefix: ${{ needs.prepare-workflow.outputs.cache-seed }}|3.11.3
      skip-code-coverage: false
      skip-junit-reports: false

  photonos-4-pkg-tests:
    name: Photon OS 4 Package Tests
    if: ${{ fromJSON(needs.prepare-workflow.outputs.jobs)['test-pkg'] && fromJSON(needs.prepare-workflow.outputs.runners)['self-hosted'] }}
    needs:
      - prepare-workflow
      - build-rpm-pkgs
    uses: ./.github/workflows/test-packages-action.yml
    with:
      distro-slug: photonos-4
      platform: linux
      arch: x86_64
      salt-version: "${{ needs.prepare-workflow.outputs.salt-version }}"
      pkg-type: rpm
      cache-prefix: ${{ needs.prepare-workflow.outputs.cache-seed }}|3.11.3
      skip-code-coverage: false
      skip-junit-reports: false

  ubuntu-2004-pkg-tests:
    name: Ubuntu 20.04 Package Tests
    if: ${{ fromJSON(needs.prepare-workflow.outputs.jobs)['test-pkg'] && fromJSON(needs.prepare-workflow.outputs.runners)['self-hosted'] }}
    needs:
      - prepare-workflow
      - build-deb-pkgs
    uses: ./.github/workflows/test-packages-action.yml
    with:
      distro-slug: ubuntu-20.04
      platform: linux
      arch: x86_64
      salt-version: "${{ needs.prepare-workflow.outputs.salt-version }}"
      pkg-type: deb
      cache-prefix: ${{ needs.prepare-workflow.outputs.cache-seed }}|3.11.3
      skip-code-coverage: false
      skip-junit-reports: false

  ubuntu-2004-arm64-pkg-tests:
    name: Ubuntu 20.04 Arm64 Package Tests
    if: ${{ fromJSON(needs.prepare-workflow.outputs.jobs)['test-pkg'] && fromJSON(needs.prepare-workflow.outputs.runners)['self-hosted'] }}
    needs:
      - prepare-workflow
      - build-deb-pkgs
    uses: ./.github/workflows/test-packages-action.yml
    with:
      distro-slug: ubuntu-20.04-arm64
      platform: linux
      arch: aarch64
      salt-version: "${{ needs.prepare-workflow.outputs.salt-version }}"
      pkg-type: deb
      cache-prefix: ${{ needs.prepare-workflow.outputs.cache-seed }}|3.11.3
      skip-code-coverage: false
      skip-junit-reports: false

  ubuntu-2204-pkg-tests:
    name: Ubuntu 22.04 Package Tests
    if: ${{ fromJSON(needs.prepare-workflow.outputs.jobs)['test-pkg'] && fromJSON(needs.prepare-workflow.outputs.runners)['self-hosted'] }}
    needs:
      - prepare-workflow
      - build-deb-pkgs
    uses: ./.github/workflows/test-packages-action.yml
    with:
      distro-slug: ubuntu-22.04
      platform: linux
      arch: x86_64
      salt-version: "${{ needs.prepare-workflow.outputs.salt-version }}"
      pkg-type: deb
      cache-prefix: ${{ needs.prepare-workflow.outputs.cache-seed }}|3.11.3
      skip-code-coverage: false
      skip-junit-reports: false

  ubuntu-2204-arm64-pkg-tests:
    name: Ubuntu 22.04 Arm64 Package Tests
    if: ${{ fromJSON(needs.prepare-workflow.outputs.jobs)['test-pkg'] && fromJSON(needs.prepare-workflow.outputs.runners)['self-hosted'] }}
    needs:
      - prepare-workflow
      - build-deb-pkgs
    uses: ./.github/workflows/test-packages-action.yml
    with:
      distro-slug: ubuntu-22.04-arm64
      platform: linux
      arch: aarch64
      salt-version: "${{ needs.prepare-workflow.outputs.salt-version }}"
      pkg-type: deb
      cache-prefix: ${{ needs.prepare-workflow.outputs.cache-seed }}|3.11.3
      skip-code-coverage: false
      skip-junit-reports: false

  macos-12-pkg-tests:
    name: macOS 12 Package Tests
    if: ${{ fromJSON(needs.prepare-workflow.outputs.jobs)['test-pkg'] && fromJSON(needs.prepare-workflow.outputs.runners)['github-hosted'] }}
    needs:
      - prepare-workflow
      - build-macos-pkgs
    uses: ./.github/workflows/test-packages-action-macos.yml
    with:
      distro-slug: macos-12
      platform: darwin
      arch: x86_64
      salt-version: "${{ needs.prepare-workflow.outputs.salt-version }}"
      pkg-type: macos
      cache-prefix: ${{ needs.prepare-workflow.outputs.cache-seed }}|3.11.3
      skip-code-coverage: false
      skip-junit-reports: false

  windows-2016-nsis-pkg-tests:
    name: Windows 2016 NSIS Package Tests
    if: ${{ fromJSON(needs.prepare-workflow.outputs.jobs)['test-pkg'] && fromJSON(needs.prepare-workflow.outputs.runners)['self-hosted'] }}
    needs:
      - prepare-workflow
      - build-windows-pkgs
    uses: ./.github/workflows/test-packages-action.yml
    with:
      distro-slug: windows-2016
      platform: windows
      arch: amd64
      salt-version: "${{ needs.prepare-workflow.outputs.salt-version }}"
      pkg-type: NSIS
      cache-prefix: ${{ needs.prepare-workflow.outputs.cache-seed }}|3.11.3
      skip-code-coverage: false
      skip-junit-reports: false

  windows-2016-msi-pkg-tests:
    name: Windows 2016 MSI Package Tests
    if: ${{ fromJSON(needs.prepare-workflow.outputs.jobs)['test-pkg'] && fromJSON(needs.prepare-workflow.outputs.runners)['self-hosted'] }}
    needs:
      - prepare-workflow
      - build-windows-pkgs
    uses: ./.github/workflows/test-packages-action.yml
    with:
      distro-slug: windows-2016
      platform: windows
      arch: amd64
      salt-version: "${{ needs.prepare-workflow.outputs.salt-version }}"
      pkg-type: MSI
      cache-prefix: ${{ needs.prepare-workflow.outputs.cache-seed }}|3.11.3
      skip-code-coverage: false
      skip-junit-reports: false

  windows-2019-nsis-pkg-tests:
    name: Windows 2019 NSIS Package Tests
    if: ${{ fromJSON(needs.prepare-workflow.outputs.jobs)['test-pkg'] && fromJSON(needs.prepare-workflow.outputs.runners)['self-hosted'] }}
    needs:
      - prepare-workflow
      - build-windows-pkgs
    uses: ./.github/workflows/test-packages-action.yml
    with:
      distro-slug: windows-2019
      platform: windows
      arch: amd64
      salt-version: "${{ needs.prepare-workflow.outputs.salt-version }}"
      pkg-type: NSIS
      cache-prefix: ${{ needs.prepare-workflow.outputs.cache-seed }}|3.11.3
      skip-code-coverage: false
      skip-junit-reports: false

  windows-2019-msi-pkg-tests:
    name: Windows 2019 MSI Package Tests
    if: ${{ fromJSON(needs.prepare-workflow.outputs.jobs)['test-pkg'] && fromJSON(needs.prepare-workflow.outputs.runners)['self-hosted'] }}
    needs:
      - prepare-workflow
      - build-windows-pkgs
    uses: ./.github/workflows/test-packages-action.yml
    with:
      distro-slug: windows-2019
      platform: windows
      arch: amd64
      salt-version: "${{ needs.prepare-workflow.outputs.salt-version }}"
      pkg-type: MSI
      cache-prefix: ${{ needs.prepare-workflow.outputs.cache-seed }}|3.11.3
      skip-code-coverage: false
      skip-junit-reports: false

  windows-2022-nsis-pkg-tests:
    name: Windows 2022 NSIS Package Tests
    if: ${{ fromJSON(needs.prepare-workflow.outputs.jobs)['test-pkg'] && fromJSON(needs.prepare-workflow.outputs.runners)['self-hosted'] }}
    needs:
      - prepare-workflow
      - build-windows-pkgs
    uses: ./.github/workflows/test-packages-action.yml
    with:
      distro-slug: windows-2022
      platform: windows
      arch: amd64
      salt-version: "${{ needs.prepare-workflow.outputs.salt-version }}"
      pkg-type: NSIS
      cache-prefix: ${{ needs.prepare-workflow.outputs.cache-seed }}|3.11.3
      skip-code-coverage: false
      skip-junit-reports: false

  windows-2022-msi-pkg-tests:
    name: Windows 2022 MSI Package Tests
    if: ${{ fromJSON(needs.prepare-workflow.outputs.jobs)['test-pkg'] && fromJSON(needs.prepare-workflow.outputs.runners)['self-hosted'] }}
    needs:
      - prepare-workflow
      - build-windows-pkgs
    uses: ./.github/workflows/test-packages-action.yml
    with:
      distro-slug: windows-2022
      platform: windows
      arch: amd64
      salt-version: "${{ needs.prepare-workflow.outputs.salt-version }}"
      pkg-type: MSI
      cache-prefix: ${{ needs.prepare-workflow.outputs.cache-seed }}|3.11.3
      skip-code-coverage: false
      skip-junit-reports: false

  windows-2016:
    name: Windows 2016
    if: ${{ fromJSON(needs.prepare-workflow.outputs.jobs)['test'] && fromJSON(needs.prepare-workflow.outputs.runners)['self-hosted'] }}
    needs:
      - prepare-workflow
      - build-salt-onedir
    uses: ./.github/workflows/test-action.yml
    with:
      distro-slug: windows-2016
      nox-session: ci-test-onedir
      platform: windows
      arch: amd64
      testrun: ${{ needs.prepare-workflow.outputs.testrun }}
      salt-version: "${{ needs.prepare-workflow.outputs.salt-version }}"
<<<<<<< HEAD
      cache-prefix: ${{ needs.prepare-workflow.outputs.cache-seed }}|3.11.3
      pull-labels: ${{ needs.prepare-workflow.outputs.pull-labels }}
=======
      cache-prefix: ${{ needs.prepare-workflow.outputs.cache-seed }}|3.10.11
>>>>>>> 6c772d4d
      skip-code-coverage: false
      skip-junit-reports: false

  windows-2019:
    name: Windows 2019
    if: ${{ fromJSON(needs.prepare-workflow.outputs.jobs)['test'] && fromJSON(needs.prepare-workflow.outputs.runners)['self-hosted'] }}
    needs:
      - prepare-workflow
      - build-salt-onedir
    uses: ./.github/workflows/test-action.yml
    with:
      distro-slug: windows-2019
      nox-session: ci-test-onedir
      platform: windows
      arch: amd64
      testrun: ${{ needs.prepare-workflow.outputs.testrun }}
      salt-version: "${{ needs.prepare-workflow.outputs.salt-version }}"
<<<<<<< HEAD
      cache-prefix: ${{ needs.prepare-workflow.outputs.cache-seed }}|3.11.3
      pull-labels: ${{ needs.prepare-workflow.outputs.pull-labels }}
=======
      cache-prefix: ${{ needs.prepare-workflow.outputs.cache-seed }}|3.10.11
>>>>>>> 6c772d4d
      skip-code-coverage: false
      skip-junit-reports: false

  windows-2022:
    name: Windows 2022
    if: ${{ fromJSON(needs.prepare-workflow.outputs.jobs)['test'] && fromJSON(needs.prepare-workflow.outputs.runners)['self-hosted'] }}
    needs:
      - prepare-workflow
      - build-salt-onedir
    uses: ./.github/workflows/test-action.yml
    with:
      distro-slug: windows-2022
      nox-session: ci-test-onedir
      platform: windows
      arch: amd64
      testrun: ${{ needs.prepare-workflow.outputs.testrun }}
      salt-version: "${{ needs.prepare-workflow.outputs.salt-version }}"
<<<<<<< HEAD
      cache-prefix: ${{ needs.prepare-workflow.outputs.cache-seed }}|3.11.3
      pull-labels: ${{ needs.prepare-workflow.outputs.pull-labels }}
=======
      cache-prefix: ${{ needs.prepare-workflow.outputs.cache-seed }}|3.10.11
>>>>>>> 6c772d4d
      skip-code-coverage: false
      skip-junit-reports: false

  macos-12:
    name: macOS 12
    if: ${{ fromJSON(needs.prepare-workflow.outputs.jobs)['test'] && fromJSON(needs.prepare-workflow.outputs.runners)['github-hosted'] }}
    needs:
      - prepare-workflow
      - build-salt-onedir
    uses: ./.github/workflows/test-action-macos.yml
    with:
      distro-slug: macos-12
      nox-session: ci-test-onedir
      platform: darwin
      arch: x86_64
      testrun: ${{ needs.prepare-workflow.outputs.testrun }}
      salt-version: "${{ needs.prepare-workflow.outputs.salt-version }}"
<<<<<<< HEAD
      cache-prefix: ${{ needs.prepare-workflow.outputs.cache-seed }}|3.11.3
      pull-labels: ${{ needs.prepare-workflow.outputs.pull-labels }}
=======
      cache-prefix: ${{ needs.prepare-workflow.outputs.cache-seed }}|3.10.11
>>>>>>> 6c772d4d
      skip-code-coverage: false
      skip-junit-reports: false

  almalinux-8:
    name: Alma Linux 8
    if: ${{ fromJSON(needs.prepare-workflow.outputs.jobs)['test'] && fromJSON(needs.prepare-workflow.outputs.runners)['self-hosted'] }}
    needs:
      - prepare-workflow
      - build-salt-onedir
    uses: ./.github/workflows/test-action.yml
    with:
      distro-slug: almalinux-8
      nox-session: ci-test-onedir
      platform: linux
      arch: x86_64
      testrun: ${{ needs.prepare-workflow.outputs.testrun }}
      salt-version: "${{ needs.prepare-workflow.outputs.salt-version }}"
<<<<<<< HEAD
      cache-prefix: ${{ needs.prepare-workflow.outputs.cache-seed }}|3.11.3
      pull-labels: ${{ needs.prepare-workflow.outputs.pull-labels }}
=======
      cache-prefix: ${{ needs.prepare-workflow.outputs.cache-seed }}|3.10.11
>>>>>>> 6c772d4d
      skip-code-coverage: false
      skip-junit-reports: false

  almalinux-9:
    name: Alma Linux 9
    if: ${{ fromJSON(needs.prepare-workflow.outputs.jobs)['test'] && fromJSON(needs.prepare-workflow.outputs.runners)['self-hosted'] }}
    needs:
      - prepare-workflow
      - build-salt-onedir
    uses: ./.github/workflows/test-action.yml
    with:
      distro-slug: almalinux-9
      nox-session: ci-test-onedir
      platform: linux
      arch: x86_64
      testrun: ${{ needs.prepare-workflow.outputs.testrun }}
      salt-version: "${{ needs.prepare-workflow.outputs.salt-version }}"
<<<<<<< HEAD
      cache-prefix: ${{ needs.prepare-workflow.outputs.cache-seed }}|3.11.3
      pull-labels: ${{ needs.prepare-workflow.outputs.pull-labels }}
=======
      cache-prefix: ${{ needs.prepare-workflow.outputs.cache-seed }}|3.10.11
>>>>>>> 6c772d4d
      skip-code-coverage: false
      skip-junit-reports: false

  amazonlinux-2:
    name: Amazon Linux 2
    if: ${{ fromJSON(needs.prepare-workflow.outputs.jobs)['test'] && fromJSON(needs.prepare-workflow.outputs.runners)['self-hosted'] }}
    needs:
      - prepare-workflow
      - build-salt-onedir
    uses: ./.github/workflows/test-action.yml
    with:
      distro-slug: amazonlinux-2
      nox-session: ci-test-onedir
      platform: linux
      arch: x86_64
      testrun: ${{ needs.prepare-workflow.outputs.testrun }}
      salt-version: "${{ needs.prepare-workflow.outputs.salt-version }}"
<<<<<<< HEAD
      cache-prefix: ${{ needs.prepare-workflow.outputs.cache-seed }}|3.11.3
      pull-labels: ${{ needs.prepare-workflow.outputs.pull-labels }}
=======
      cache-prefix: ${{ needs.prepare-workflow.outputs.cache-seed }}|3.10.11
>>>>>>> 6c772d4d
      skip-code-coverage: false
      skip-junit-reports: false

  archlinux-lts:
    name: Arch Linux LTS
    if: ${{ fromJSON(needs.prepare-workflow.outputs.jobs)['test'] && fromJSON(needs.prepare-workflow.outputs.runners)['self-hosted'] }}
    needs:
      - prepare-workflow
      - build-salt-onedir
    uses: ./.github/workflows/test-action.yml
    with:
      distro-slug: archlinux-lts
      nox-session: ci-test-onedir
      platform: linux
      arch: x86_64
      testrun: ${{ needs.prepare-workflow.outputs.testrun }}
      salt-version: "${{ needs.prepare-workflow.outputs.salt-version }}"
<<<<<<< HEAD
      cache-prefix: ${{ needs.prepare-workflow.outputs.cache-seed }}|3.11.3
      pull-labels: ${{ needs.prepare-workflow.outputs.pull-labels }}
=======
      cache-prefix: ${{ needs.prepare-workflow.outputs.cache-seed }}|3.10.11
>>>>>>> 6c772d4d
      skip-code-coverage: false
      skip-junit-reports: false

  centos-7:
    name: CentOS 7
    if: ${{ fromJSON(needs.prepare-workflow.outputs.jobs)['test'] && fromJSON(needs.prepare-workflow.outputs.runners)['self-hosted'] }}
    needs:
      - prepare-workflow
      - build-salt-onedir
    uses: ./.github/workflows/test-action.yml
    with:
      distro-slug: centos-7
      nox-session: ci-test-onedir
      platform: linux
      arch: x86_64
      testrun: ${{ needs.prepare-workflow.outputs.testrun }}
      salt-version: "${{ needs.prepare-workflow.outputs.salt-version }}"
<<<<<<< HEAD
      cache-prefix: ${{ needs.prepare-workflow.outputs.cache-seed }}|3.11.3
      pull-labels: ${{ needs.prepare-workflow.outputs.pull-labels }}
=======
      cache-prefix: ${{ needs.prepare-workflow.outputs.cache-seed }}|3.10.11
>>>>>>> 6c772d4d
      skip-code-coverage: false
      skip-junit-reports: false

  centosstream-8:
    name: CentOS Stream 8
    if: ${{ fromJSON(needs.prepare-workflow.outputs.jobs)['test'] && fromJSON(needs.prepare-workflow.outputs.runners)['self-hosted'] }}
    needs:
      - prepare-workflow
      - build-salt-onedir
    uses: ./.github/workflows/test-action.yml
    with:
      distro-slug: centosstream-8
      nox-session: ci-test-onedir
      platform: linux
      arch: x86_64
      testrun: ${{ needs.prepare-workflow.outputs.testrun }}
      salt-version: "${{ needs.prepare-workflow.outputs.salt-version }}"
<<<<<<< HEAD
      cache-prefix: ${{ needs.prepare-workflow.outputs.cache-seed }}|3.11.3
      pull-labels: ${{ needs.prepare-workflow.outputs.pull-labels }}
=======
      cache-prefix: ${{ needs.prepare-workflow.outputs.cache-seed }}|3.10.11
>>>>>>> 6c772d4d
      skip-code-coverage: false
      skip-junit-reports: false

  centosstream-9:
    name: CentOS Stream 9
    if: ${{ fromJSON(needs.prepare-workflow.outputs.jobs)['test'] && fromJSON(needs.prepare-workflow.outputs.runners)['self-hosted'] }}
    needs:
      - prepare-workflow
      - build-salt-onedir
    uses: ./.github/workflows/test-action.yml
    with:
      distro-slug: centosstream-9
      nox-session: ci-test-onedir
      platform: linux
      arch: x86_64
      testrun: ${{ needs.prepare-workflow.outputs.testrun }}
      salt-version: "${{ needs.prepare-workflow.outputs.salt-version }}"
<<<<<<< HEAD
      cache-prefix: ${{ needs.prepare-workflow.outputs.cache-seed }}|3.11.3
      pull-labels: ${{ needs.prepare-workflow.outputs.pull-labels }}
=======
      cache-prefix: ${{ needs.prepare-workflow.outputs.cache-seed }}|3.10.11
>>>>>>> 6c772d4d
      skip-code-coverage: false
      skip-junit-reports: false

  debian-10:
    name: Debian 10
    if: ${{ fromJSON(needs.prepare-workflow.outputs.jobs)['test'] && fromJSON(needs.prepare-workflow.outputs.runners)['self-hosted'] }}
    needs:
      - prepare-workflow
      - build-salt-onedir
    uses: ./.github/workflows/test-action.yml
    with:
      distro-slug: debian-10
      nox-session: ci-test-onedir
      platform: linux
      arch: x86_64
      testrun: ${{ needs.prepare-workflow.outputs.testrun }}
      salt-version: "${{ needs.prepare-workflow.outputs.salt-version }}"
<<<<<<< HEAD
      cache-prefix: ${{ needs.prepare-workflow.outputs.cache-seed }}|3.11.3
      pull-labels: ${{ needs.prepare-workflow.outputs.pull-labels }}
=======
      cache-prefix: ${{ needs.prepare-workflow.outputs.cache-seed }}|3.10.11
>>>>>>> 6c772d4d
      skip-code-coverage: false
      skip-junit-reports: false

  debian-11:
    name: Debian 11
    if: ${{ fromJSON(needs.prepare-workflow.outputs.jobs)['test'] && fromJSON(needs.prepare-workflow.outputs.runners)['self-hosted'] }}
    needs:
      - prepare-workflow
      - build-salt-onedir
    uses: ./.github/workflows/test-action.yml
    with:
      distro-slug: debian-11
      nox-session: ci-test-onedir
      platform: linux
      arch: x86_64
      testrun: ${{ needs.prepare-workflow.outputs.testrun }}
      salt-version: "${{ needs.prepare-workflow.outputs.salt-version }}"
<<<<<<< HEAD
      cache-prefix: ${{ needs.prepare-workflow.outputs.cache-seed }}|3.11.3
      pull-labels: ${{ needs.prepare-workflow.outputs.pull-labels }}
=======
      cache-prefix: ${{ needs.prepare-workflow.outputs.cache-seed }}|3.10.11
>>>>>>> 6c772d4d
      skip-code-coverage: false
      skip-junit-reports: false

  debian-11-arm64:
    name: Debian 11 Arm64
    if: ${{ fromJSON(needs.prepare-workflow.outputs.jobs)['test'] && fromJSON(needs.prepare-workflow.outputs.runners)['self-hosted'] }}
    needs:
      - prepare-workflow
      - build-salt-onedir
    uses: ./.github/workflows/test-action.yml
    with:
      distro-slug: debian-11-arm64
      nox-session: ci-test-onedir
      platform: linux
      arch: aarch64
      testrun: ${{ needs.prepare-workflow.outputs.testrun }}
      salt-version: "${{ needs.prepare-workflow.outputs.salt-version }}"
<<<<<<< HEAD
      cache-prefix: ${{ needs.prepare-workflow.outputs.cache-seed }}|3.11.3
      pull-labels: ${{ needs.prepare-workflow.outputs.pull-labels }}
=======
      cache-prefix: ${{ needs.prepare-workflow.outputs.cache-seed }}|3.10.11
>>>>>>> 6c772d4d
      skip-code-coverage: false
      skip-junit-reports: false

  fedora-37:
    name: Fedora 37
    if: ${{ fromJSON(needs.prepare-workflow.outputs.jobs)['test'] && fromJSON(needs.prepare-workflow.outputs.runners)['self-hosted'] }}
    needs:
      - prepare-workflow
      - build-salt-onedir
    uses: ./.github/workflows/test-action.yml
    with:
      distro-slug: fedora-37
      nox-session: ci-test-onedir
      platform: linux
      arch: x86_64
      testrun: ${{ needs.prepare-workflow.outputs.testrun }}
      salt-version: "${{ needs.prepare-workflow.outputs.salt-version }}"
<<<<<<< HEAD
      cache-prefix: ${{ needs.prepare-workflow.outputs.cache-seed }}|3.11.3
      pull-labels: ${{ needs.prepare-workflow.outputs.pull-labels }}
=======
      cache-prefix: ${{ needs.prepare-workflow.outputs.cache-seed }}|3.10.11
>>>>>>> 6c772d4d
      skip-code-coverage: false
      skip-junit-reports: false

  fedora-38:
    name: Fedora 38
    if: ${{ fromJSON(needs.prepare-workflow.outputs.jobs)['test'] && fromJSON(needs.prepare-workflow.outputs.runners)['self-hosted'] }}
    needs:
      - prepare-workflow
      - build-salt-onedir
    uses: ./.github/workflows/test-action.yml
    with:
      distro-slug: fedora-38
      nox-session: ci-test-onedir
      platform: linux
      arch: x86_64
      testrun: ${{ needs.prepare-workflow.outputs.testrun }}
      salt-version: "${{ needs.prepare-workflow.outputs.salt-version }}"
<<<<<<< HEAD
      cache-prefix: ${{ needs.prepare-workflow.outputs.cache-seed }}|3.11.3
      pull-labels: ${{ needs.prepare-workflow.outputs.pull-labels }}
=======
      cache-prefix: ${{ needs.prepare-workflow.outputs.cache-seed }}|3.10.11
>>>>>>> 6c772d4d
      skip-code-coverage: false
      skip-junit-reports: false

  opensuse-15:
    name: Opensuse 15
    if: ${{ fromJSON(needs.prepare-workflow.outputs.jobs)['test'] && fromJSON(needs.prepare-workflow.outputs.runners)['self-hosted'] }}
    needs:
      - prepare-workflow
      - build-salt-onedir
    uses: ./.github/workflows/test-action.yml
    with:
      distro-slug: opensuse-15
      nox-session: ci-test-onedir
      platform: linux
      arch: x86_64
      testrun: ${{ needs.prepare-workflow.outputs.testrun }}
      salt-version: "${{ needs.prepare-workflow.outputs.salt-version }}"
<<<<<<< HEAD
      cache-prefix: ${{ needs.prepare-workflow.outputs.cache-seed }}|3.11.3
      pull-labels: ${{ needs.prepare-workflow.outputs.pull-labels }}
=======
      cache-prefix: ${{ needs.prepare-workflow.outputs.cache-seed }}|3.10.11
>>>>>>> 6c772d4d
      skip-code-coverage: false
      skip-junit-reports: false

  photonos-3:
    name: Photon OS 3
    if: ${{ fromJSON(needs.prepare-workflow.outputs.jobs)['test'] && fromJSON(needs.prepare-workflow.outputs.runners)['self-hosted'] }}
    needs:
      - prepare-workflow
      - build-salt-onedir
    uses: ./.github/workflows/test-action.yml
    with:
      distro-slug: photonos-3
      nox-session: ci-test-onedir
      platform: linux
      arch: x86_64
      testrun: ${{ needs.prepare-workflow.outputs.testrun }}
      salt-version: "${{ needs.prepare-workflow.outputs.salt-version }}"
<<<<<<< HEAD
      cache-prefix: ${{ needs.prepare-workflow.outputs.cache-seed }}|3.11.3
      pull-labels: ${{ needs.prepare-workflow.outputs.pull-labels }}
=======
      cache-prefix: ${{ needs.prepare-workflow.outputs.cache-seed }}|3.10.11
>>>>>>> 6c772d4d
      skip-code-coverage: false
      skip-junit-reports: false

  photonos-4:
    name: Photon OS 4
    if: ${{ fromJSON(needs.prepare-workflow.outputs.jobs)['test'] && fromJSON(needs.prepare-workflow.outputs.runners)['self-hosted'] }}
    needs:
      - prepare-workflow
      - build-salt-onedir
    uses: ./.github/workflows/test-action.yml
    with:
      distro-slug: photonos-4
      nox-session: ci-test-onedir
      platform: linux
      arch: x86_64
      testrun: ${{ needs.prepare-workflow.outputs.testrun }}
      salt-version: "${{ needs.prepare-workflow.outputs.salt-version }}"
<<<<<<< HEAD
      cache-prefix: ${{ needs.prepare-workflow.outputs.cache-seed }}|3.11.3
      pull-labels: ${{ needs.prepare-workflow.outputs.pull-labels }}
=======
      cache-prefix: ${{ needs.prepare-workflow.outputs.cache-seed }}|3.10.11
>>>>>>> 6c772d4d
      skip-code-coverage: false
      skip-junit-reports: false

  ubuntu-2004:
    name: Ubuntu 20.04
    if: ${{ fromJSON(needs.prepare-workflow.outputs.jobs)['test'] && fromJSON(needs.prepare-workflow.outputs.runners)['self-hosted'] }}
    needs:
      - prepare-workflow
      - build-salt-onedir
    uses: ./.github/workflows/test-action.yml
    with:
      distro-slug: ubuntu-20.04
      nox-session: ci-test-onedir
      platform: linux
      arch: x86_64
      testrun: ${{ needs.prepare-workflow.outputs.testrun }}
      salt-version: "${{ needs.prepare-workflow.outputs.salt-version }}"
<<<<<<< HEAD
      cache-prefix: ${{ needs.prepare-workflow.outputs.cache-seed }}|3.11.3
      pull-labels: ${{ needs.prepare-workflow.outputs.pull-labels }}
=======
      cache-prefix: ${{ needs.prepare-workflow.outputs.cache-seed }}|3.10.11
>>>>>>> 6c772d4d
      skip-code-coverage: false
      skip-junit-reports: false

  ubuntu-2004-arm64:
    name: Ubuntu 20.04 Arm64
    if: ${{ fromJSON(needs.prepare-workflow.outputs.jobs)['test'] && fromJSON(needs.prepare-workflow.outputs.runners)['self-hosted'] }}
    needs:
      - prepare-workflow
      - build-salt-onedir
    uses: ./.github/workflows/test-action.yml
    with:
      distro-slug: ubuntu-20.04-arm64
      nox-session: ci-test-onedir
      platform: linux
      arch: aarch64
      testrun: ${{ needs.prepare-workflow.outputs.testrun }}
      salt-version: "${{ needs.prepare-workflow.outputs.salt-version }}"
<<<<<<< HEAD
      cache-prefix: ${{ needs.prepare-workflow.outputs.cache-seed }}|3.11.3
      pull-labels: ${{ needs.prepare-workflow.outputs.pull-labels }}
=======
      cache-prefix: ${{ needs.prepare-workflow.outputs.cache-seed }}|3.10.11
>>>>>>> 6c772d4d
      skip-code-coverage: false
      skip-junit-reports: false

  ubuntu-2204:
    name: Ubuntu 22.04
    if: ${{ fromJSON(needs.prepare-workflow.outputs.jobs)['test'] && fromJSON(needs.prepare-workflow.outputs.runners)['self-hosted'] }}
    needs:
      - prepare-workflow
      - build-salt-onedir
    uses: ./.github/workflows/test-action.yml
    with:
      distro-slug: ubuntu-22.04
      nox-session: ci-test-onedir
      platform: linux
      arch: x86_64
      testrun: ${{ needs.prepare-workflow.outputs.testrun }}
      salt-version: "${{ needs.prepare-workflow.outputs.salt-version }}"
<<<<<<< HEAD
      cache-prefix: ${{ needs.prepare-workflow.outputs.cache-seed }}|3.11.3
      pull-labels: ${{ needs.prepare-workflow.outputs.pull-labels }}
=======
      cache-prefix: ${{ needs.prepare-workflow.outputs.cache-seed }}|3.10.11
>>>>>>> 6c772d4d
      skip-code-coverage: false
      skip-junit-reports: false

  ubuntu-2204-arm64:
    name: Ubuntu 22.04 Arm64
    if: ${{ fromJSON(needs.prepare-workflow.outputs.jobs)['test'] && fromJSON(needs.prepare-workflow.outputs.runners)['self-hosted'] }}
    needs:
      - prepare-workflow
      - build-salt-onedir
    uses: ./.github/workflows/test-action.yml
    with:
      distro-slug: ubuntu-22.04-arm64
      nox-session: ci-test-onedir
      platform: linux
      arch: aarch64
      testrun: ${{ needs.prepare-workflow.outputs.testrun }}
      salt-version: "${{ needs.prepare-workflow.outputs.salt-version }}"
<<<<<<< HEAD
      cache-prefix: ${{ needs.prepare-workflow.outputs.cache-seed }}|3.11.3
      pull-labels: ${{ needs.prepare-workflow.outputs.pull-labels }}
=======
      cache-prefix: ${{ needs.prepare-workflow.outputs.cache-seed }}|3.10.11
>>>>>>> 6c772d4d
      skip-code-coverage: false
      skip-junit-reports: false

  build-src-repo:
    name: Build Source Repository
    environment: nightly
    runs-on:
      - self-hosted
      - linux
      - repo-nightly
    needs:
      - prepare-workflow
      - build-salt-onedir
    steps:
      - uses: actions/checkout@v3

      - name: Setup Python Tools Scripts
        uses: ./.github/actions/setup-python-tools-scripts

      - name: Get Salt Project GitHub Actions Bot Environment
        run: |
          TOKEN=$(curl -sS -f -X PUT "http://169.254.169.254/latest/api/token" -H "X-aws-ec2-metadata-token-ttl-seconds: 30")
          SPB_ENVIRONMENT=$(curl -sS -f -H "X-aws-ec2-metadata-token: $TOKEN" http://169.254.169.254/latest/meta-data/tags/instance/spb:environment)
          echo "SPB_ENVIRONMENT=$SPB_ENVIRONMENT" >> "$GITHUB_ENV"

      - name: Download Source Tarball
        uses: actions/download-artifact@v3
        with:
          name: salt-${{ needs.prepare-workflow.outputs.salt-version }}.tar.gz
          path: artifacts/pkgs/incoming

      - name: Setup GnuPG
        run: |
          sudo install -d -m 0700 -o "$(id -u)" -g "$(id -g)" /run/gpg
          GNUPGHOME="$(mktemp -d -p /run/gpg)"
          echo "GNUPGHOME=${GNUPGHOME}" >> "$GITHUB_ENV"
          cat <<EOF > "${GNUPGHOME}/gpg.conf"
          batch
          no-tty
          pinentry-mode loopback
          EOF

      - name: Get Secrets
        env:
          SECRETS_KEY: ${{ secrets.SECRETS_KEY }}
        run: |
          SECRETS_KEY_FILE=$(mktemp /tmp/output.XXXXXXXXXX)
          echo "$SECRETS_KEY" > "$SECRETS_KEY_FILE"
          aws --region us-west-2 secretsmanager get-secret-value --secret-id /cmbu-saltstack/signing/repo-signing-keys-sha256-2023 \
            --query SecretString --output text | jq .default_key -r | base64 -d \
            | gpg --passphrase-file "${SECRETS_KEY_FILE}" -d - \
            | gpg --import -
          sync
          aws --region us-west-2 secretsmanager get-secret-value --secret-id /cmbu-saltstack/signing/repo-signing-keys-sha256-2023 \
            --query SecretString --output text| jq .default_passphrase -r | base64 -d \
            | gpg --passphrase-file "${SECRETS_KEY_FILE}" -o "${GNUPGHOME}/passphrase" -d -
          sync
          rm "$SECRETS_KEY_FILE"
          echo "passphrase-file ${GNUPGHOME}/passphrase" >> "${GNUPGHOME}/gpg.conf"

      - name: Create Repository Path
        run: |
          mkdir -p artifacts/pkgs/repo

      - name: Create Repository
        run: |
          tools pkg repo create src --key-id=64CBBC8173D76B3F --nightly-build-from=${{ github.ref_name }} \
            --salt-version=${{ needs.prepare-workflow.outputs.salt-version }} \
            --incoming=artifacts/pkgs/incoming --repo-path=artifacts/pkgs/repo

      - name: Copy Files For Source Only Artifact Uploads
        run: |
          mkdir artifacts/src
          find artifacts/pkgs/repo -type f -print -exec cp {} artifacts/src \;

      - name: Upload Standalone Repository As An Artifact
        uses: actions/upload-artifact@v3
        with:
          name: salt-${{ needs.prepare-workflow.outputs.salt-version }}-nightly-src-repo
          path: |
            artifacts/src/salt-${{ needs.prepare-workflow.outputs.salt-version }}.tar.gz
            artifacts/src/salt-${{ needs.prepare-workflow.outputs.salt-version }}.tar.gz.*
            artifacts/src/*-GPG-*
          retention-days: 7
          if-no-files-found: error

      - name: Upload Repository As An Artifact
        uses: ./.github/actions/upload-artifact
        with:
          name: salt-${{ needs.prepare-workflow.outputs.salt-version }}-nightly-repo
          path: artifacts/pkgs/repo/*
          retention-days: 7
          if-no-files-found: error
          archive-name: src-repo

  build-deb-repo:
    name: Build DEB Repository
    environment: nightly
    runs-on:
      - self-hosted
      - linux
      - repo-nightly
    needs:
      - prepare-workflow
      - build-deb-pkgs
    strategy:
      fail-fast: false
      matrix:
        include:
          - distro: debian
            version: "10"
            arch: x86_64
          - distro: debian
            version: "10"
            arch: aarch64
          - distro: debian
            version: "11"
            arch: x86_64
          - distro: debian
            version: "11"
            arch: aarch64
          - distro: ubuntu
            version: "20.04"
            arch: x86_64
          - distro: ubuntu
            version: "20.04"
            arch: aarch64
          - distro: ubuntu
            version: "22.04"
            arch: x86_64
          - distro: ubuntu
            version: "22.04"
            arch: aarch64

    steps:
      - uses: actions/checkout@v3

      - name: Download System Dependencies
        run: |
          sudo apt update
          sudo apt install -y devscripts apt-utils

      - name: Setup Python Tools Scripts
        uses: ./.github/actions/setup-python-tools-scripts

      - name: Get Salt Project GitHub Actions Bot Environment
        run: |
          TOKEN=$(curl -sS -f -X PUT "http://169.254.169.254/latest/api/token" -H "X-aws-ec2-metadata-token-ttl-seconds: 30")
          SPB_ENVIRONMENT=$(curl -sS -f -H "X-aws-ec2-metadata-token: $TOKEN" http://169.254.169.254/latest/meta-data/tags/instance/spb:environment)
          echo "SPB_ENVIRONMENT=$SPB_ENVIRONMENT" >> "$GITHUB_ENV"

      - name: Download DEB Packages
        uses: actions/download-artifact@v3
        with:
          name: salt-${{ needs.prepare-workflow.outputs.salt-version }}-${{ matrix.arch }}-deb
          path: artifacts/pkgs/incoming

      - name: Setup GnuPG
        run: |
          sudo install -d -m 0700 -o "$(id -u)" -g "$(id -g)" /run/gpg
          GNUPGHOME="$(mktemp -d -p /run/gpg)"
          echo "GNUPGHOME=${GNUPGHOME}" >> "$GITHUB_ENV"
          cat <<EOF > "${GNUPGHOME}/gpg.conf"
          batch
          no-tty
          pinentry-mode loopback
          EOF

      - name: Get Secrets
        env:
          SECRETS_KEY: ${{ secrets.SECRETS_KEY }}
        run: |
          SECRETS_KEY_FILE=$(mktemp /tmp/output.XXXXXXXXXX)
          echo "$SECRETS_KEY" > "$SECRETS_KEY_FILE"
          aws --region us-west-2 secretsmanager get-secret-value --secret-id /cmbu-saltstack/signing/repo-signing-keys-sha256-2023 \
            --query SecretString --output text | jq .default_key -r | base64 -d \
            | gpg --passphrase-file "${SECRETS_KEY_FILE}" -d - \
            | gpg --import -
          sync
          aws --region us-west-2 secretsmanager get-secret-value --secret-id /cmbu-saltstack/signing/repo-signing-keys-sha256-2023 \
            --query SecretString --output text| jq .default_passphrase -r | base64 -d \
            | gpg --passphrase-file "${SECRETS_KEY_FILE}" -o "${GNUPGHOME}/passphrase" -d -
          sync
          rm "$SECRETS_KEY_FILE"
          echo "passphrase-file ${GNUPGHOME}/passphrase" >> "${GNUPGHOME}/gpg.conf"

      - name: Create Repository Path
        run: |
          mkdir -p artifacts/pkgs/repo

      - name: Create Repository
        run: |
          tools pkg repo create deb --key-id=64CBBC8173D76B3F --distro-arch=${{ matrix.arch }} --nightly-build-from=${{ github.ref_name }} \
            --salt-version=${{ needs.prepare-workflow.outputs.salt-version }} \
            --distro=${{ matrix.distro }} --distro-version=${{ matrix.version }} \
            --incoming=artifacts/pkgs/incoming --repo-path=artifacts/pkgs/repo

      - name: Upload Repository As An Artifact
        uses: ./.github/actions/upload-artifact
        with:
          name: salt-${{ needs.prepare-workflow.outputs.salt-version }}-nightly-repo
          path: artifacts/pkgs/repo/*
          retention-days: 7
          if-no-files-found: error
          archive-name: ${{ matrix.distro }}-${{ matrix.version }}-${{ matrix.arch }}-repo

  build-rpm-repo:
    name: Build RPM Repository
    environment: nightly
    runs-on:
      - self-hosted
      - linux
      - repo-nightly
    needs:
      - prepare-workflow
      - build-rpm-pkgs
    strategy:
      fail-fast: false
      matrix:
        include:
          - distro: amazon
            version: "2"
            arch: x86_64
          - distro: amazon
            version: "2"
            arch: aarch64
          - distro: redhat
            version: "7"
            arch: x86_64
          - distro: redhat
            version: "7"
            arch: aarch64
          - distro: redhat
            version: "8"
            arch: x86_64
          - distro: redhat
            version: "8"
            arch: aarch64
          - distro: redhat
            version: "9"
            arch: x86_64
          - distro: redhat
            version: "9"
            arch: aarch64
          - distro: fedora
            version: "36"
            arch: x86_64
          - distro: fedora
            version: "36"
            arch: aarch64
          - distro: fedora
            version: "37"
            arch: x86_64
          - distro: fedora
            version: "37"
            arch: aarch64
          - distro: fedora
            version: "38"
            arch: x86_64
          - distro: fedora
            version: "38"
            arch: aarch64
          - distro: photon
            version: "3"
            arch: x86_64
          - distro: photon
            version: "3"
            arch: aarch64
          - distro: photon
            version: "4"
            arch: x86_64
          - distro: photon
            version: "4"
            arch: aarch64

    steps:
      - uses: actions/checkout@v3

      - name: Download System Dependencies
        run: |
          sudo apt update
          sudo apt install -y rpm

      - name: Setup Python Tools Scripts
        uses: ./.github/actions/setup-python-tools-scripts

      - name: Get Salt Project GitHub Actions Bot Environment
        run: |
          TOKEN=$(curl -sS -f -X PUT "http://169.254.169.254/latest/api/token" -H "X-aws-ec2-metadata-token-ttl-seconds: 30")
          SPB_ENVIRONMENT=$(curl -sS -f -H "X-aws-ec2-metadata-token: $TOKEN" http://169.254.169.254/latest/meta-data/tags/instance/spb:environment)
          echo "SPB_ENVIRONMENT=$SPB_ENVIRONMENT" >> "$GITHUB_ENV"

      - name: Download RPM Packages
        uses: actions/download-artifact@v3
        with:
          name: salt-${{ needs.prepare-workflow.outputs.salt-version }}-${{ matrix.arch }}-rpm
          path: artifacts/pkgs/incoming

      - name: Setup GnuPG
        run: |
          sudo install -d -m 0700 -o "$(id -u)" -g "$(id -g)" /run/gpg
          GNUPGHOME="$(mktemp -d -p /run/gpg)"
          echo "GNUPGHOME=${GNUPGHOME}" >> "$GITHUB_ENV"
          cat <<EOF > "${GNUPGHOME}/gpg.conf"
          batch
          no-tty
          pinentry-mode loopback
          EOF

      - name: Get Secrets
        env:
          SECRETS_KEY: ${{ secrets.SECRETS_KEY }}
        run: |
          SECRETS_KEY_FILE=$(mktemp /tmp/output.XXXXXXXXXX)
          echo "$SECRETS_KEY" > "$SECRETS_KEY_FILE"
          aws --region us-west-2 secretsmanager get-secret-value --secret-id /cmbu-saltstack/signing/repo-signing-keys-sha256-2023 \
            --query SecretString --output text | jq .default_key -r | base64 -d \
            | gpg --passphrase-file "${SECRETS_KEY_FILE}" -d - \
            | gpg --import -
          sync
          aws --region us-west-2 secretsmanager get-secret-value --secret-id /cmbu-saltstack/signing/repo-signing-keys-sha256-2023 \
            --query SecretString --output text| jq .default_passphrase -r | base64 -d \
            | gpg --passphrase-file "${SECRETS_KEY_FILE}" -o "${GNUPGHOME}/passphrase" -d -
          sync
          rm "$SECRETS_KEY_FILE"
          echo "passphrase-file ${GNUPGHOME}/passphrase" >> "${GNUPGHOME}/gpg.conf"

      - name: Create Repository Path
        run: |
          mkdir -p artifacts/pkgs/repo

      - name: Create Repository
        env:
          SALT_REPO_DOMAIN_RELEASE: ${{ vars.SALT_REPO_DOMAIN_RELEASE || 'repo.saltproject.io' }}
          SALT_REPO_DOMAIN_STAGING: ${{ vars.SALT_REPO_DOMAIN_STAGING || 'staging.repo.saltproject.io' }}
        run: |
          tools pkg repo create rpm --key-id=64CBBC8173D76B3F --distro-arch=${{ matrix.arch }} --nightly-build-from=${{ github.ref_name }} \
            --salt-version=${{ needs.prepare-workflow.outputs.salt-version }} \
            --distro=${{ matrix.distro }} --distro-version=${{ matrix.version }} \
            --incoming=artifacts/pkgs/incoming --repo-path=artifacts/pkgs/repo

      - name: Upload Repository As An Artifact
        uses: ./.github/actions/upload-artifact
        with:
          name: salt-${{ needs.prepare-workflow.outputs.salt-version }}-nightly-repo
          path: artifacts/pkgs/repo/*
          retention-days: 7
          if-no-files-found: error
          archive-name: ${{ matrix.distro }}-${{ matrix.version }}-${{ matrix.arch }}-repo

  build-windows-repo:
    name: Build Windows Repository
    environment: nightly
    runs-on:
      - self-hosted
      - linux
      - repo-nightly
    needs:
      - prepare-workflow
      - build-windows-pkgs
    steps:
      - uses: actions/checkout@v3

      - name: Setup Python Tools Scripts
        uses: ./.github/actions/setup-python-tools-scripts

      - name: Get Salt Project GitHub Actions Bot Environment
        run: |
          TOKEN=$(curl -sS -f -X PUT "http://169.254.169.254/latest/api/token" -H "X-aws-ec2-metadata-token-ttl-seconds: 30")
          SPB_ENVIRONMENT=$(curl -sS -f -H "X-aws-ec2-metadata-token: $TOKEN" http://169.254.169.254/latest/meta-data/tags/instance/spb:environment)
          echo "SPB_ENVIRONMENT=$SPB_ENVIRONMENT" >> "$GITHUB_ENV"

      - name: Download Windows NSIS x86 Packages
        uses: actions/download-artifact@v3
        with:
          name: salt-${{ needs.prepare-workflow.outputs.salt-version }}-x86-NSIS
          path: artifacts/pkgs/incoming

      - name: Download Windows MSI x86 Packages
        uses: actions/download-artifact@v3
        with:
          name: salt-${{ needs.prepare-workflow.outputs.salt-version }}-x86-MSI
          path: artifacts/pkgs/incoming

      - name: Download Windows NSIS amd64 Packages
        uses: actions/download-artifact@v3
        with:
          name: salt-${{ needs.prepare-workflow.outputs.salt-version }}-amd64-NSIS
          path: artifacts/pkgs/incoming

      - name: Download Windows MSI amd64 Packages
        uses: actions/download-artifact@v3
        with:
          name: salt-${{ needs.prepare-workflow.outputs.salt-version }}-amd64-MSI
          path: artifacts/pkgs/incoming

      - name: Setup GnuPG
        run: |
          sudo install -d -m 0700 -o "$(id -u)" -g "$(id -g)" /run/gpg
          GNUPGHOME="$(mktemp -d -p /run/gpg)"
          echo "GNUPGHOME=${GNUPGHOME}" >> "$GITHUB_ENV"
          cat <<EOF > "${GNUPGHOME}/gpg.conf"
          batch
          no-tty
          pinentry-mode loopback
          EOF

      - name: Get Secrets
        env:
          SECRETS_KEY: ${{ secrets.SECRETS_KEY }}
        run: |
          SECRETS_KEY_FILE=$(mktemp /tmp/output.XXXXXXXXXX)
          echo "$SECRETS_KEY" > "$SECRETS_KEY_FILE"
          aws --region us-west-2 secretsmanager get-secret-value --secret-id /cmbu-saltstack/signing/repo-signing-keys-sha256-2023 \
            --query SecretString --output text | jq .default_key -r | base64 -d \
            | gpg --passphrase-file "${SECRETS_KEY_FILE}" -d - \
            | gpg --import -
          sync
          aws --region us-west-2 secretsmanager get-secret-value --secret-id /cmbu-saltstack/signing/repo-signing-keys-sha256-2023 \
            --query SecretString --output text| jq .default_passphrase -r | base64 -d \
            | gpg --passphrase-file "${SECRETS_KEY_FILE}" -o "${GNUPGHOME}/passphrase" -d -
          sync
          rm "$SECRETS_KEY_FILE"
          echo "passphrase-file ${GNUPGHOME}/passphrase" >> "${GNUPGHOME}/gpg.conf"

      - name: Create Repository Path
        run: |
          mkdir -p artifacts/pkgs/repo

      - name: Create Repository
        run: |
          tools pkg repo create windows --key-id=64CBBC8173D76B3F --nightly-build-from=${{ github.ref_name }} \
            --salt-version=${{ needs.prepare-workflow.outputs.salt-version }} \
            --incoming=artifacts/pkgs/incoming --repo-path=artifacts/pkgs/repo

      - name: Upload Repository As An Artifact
        uses: ./.github/actions/upload-artifact
        with:
          name: salt-${{ needs.prepare-workflow.outputs.salt-version }}-nightly-repo
          path: artifacts/pkgs/repo/*
          retention-days: 7
          if-no-files-found: error
          archive-name: windows-repo

  build-macos-repo:
    name: Build macOS Repository
    environment: nightly
    runs-on:
      - self-hosted
      - linux
      - repo-nightly
    needs:
      - prepare-workflow
      - build-macos-pkgs
    steps:
      - uses: actions/checkout@v3

      - name: Setup Python Tools Scripts
        uses: ./.github/actions/setup-python-tools-scripts

      - name: Get Salt Project GitHub Actions Bot Environment
        run: |
          TOKEN=$(curl -sS -f -X PUT "http://169.254.169.254/latest/api/token" -H "X-aws-ec2-metadata-token-ttl-seconds: 30")
          SPB_ENVIRONMENT=$(curl -sS -f -H "X-aws-ec2-metadata-token: $TOKEN" http://169.254.169.254/latest/meta-data/tags/instance/spb:environment)
          echo "SPB_ENVIRONMENT=$SPB_ENVIRONMENT" >> "$GITHUB_ENV"

      - name: Download macOS x86_64 Packages
        uses: actions/download-artifact@v3
        with:
          name: salt-${{ needs.prepare-workflow.outputs.salt-version }}-x86_64-macos
          path: artifacts/pkgs/incoming

      - name: Setup GnuPG
        run: |
          sudo install -d -m 0700 -o "$(id -u)" -g "$(id -g)" /run/gpg
          GNUPGHOME="$(mktemp -d -p /run/gpg)"
          echo "GNUPGHOME=${GNUPGHOME}" >> "$GITHUB_ENV"
          cat <<EOF > "${GNUPGHOME}/gpg.conf"
          batch
          no-tty
          pinentry-mode loopback
          EOF

      - name: Get Secrets
        env:
          SECRETS_KEY: ${{ secrets.SECRETS_KEY }}
        run: |
          SECRETS_KEY_FILE=$(mktemp /tmp/output.XXXXXXXXXX)
          echo "$SECRETS_KEY" > "$SECRETS_KEY_FILE"
          aws --region us-west-2 secretsmanager get-secret-value --secret-id /cmbu-saltstack/signing/repo-signing-keys-sha256-2023 \
            --query SecretString --output text | jq .default_key -r | base64 -d \
            | gpg --passphrase-file "${SECRETS_KEY_FILE}" -d - \
            | gpg --import -
          sync
          aws --region us-west-2 secretsmanager get-secret-value --secret-id /cmbu-saltstack/signing/repo-signing-keys-sha256-2023 \
            --query SecretString --output text| jq .default_passphrase -r | base64 -d \
            | gpg --passphrase-file "${SECRETS_KEY_FILE}" -o "${GNUPGHOME}/passphrase" -d -
          sync
          rm "$SECRETS_KEY_FILE"
          echo "passphrase-file ${GNUPGHOME}/passphrase" >> "${GNUPGHOME}/gpg.conf"

      - name: Create Repository Path
        run: |
          mkdir -p artifacts/pkgs/repo

      - name: Create Repository
        run: |
          tools pkg repo create macos --key-id=64CBBC8173D76B3F --nightly-build-from=${{ github.ref_name }} \
            --salt-version=${{ needs.prepare-workflow.outputs.salt-version }} \
            --incoming=artifacts/pkgs/incoming --repo-path=artifacts/pkgs/repo

      - name: Upload Repository As An Artifact
        uses: ./.github/actions/upload-artifact
        with:
          name: salt-${{ needs.prepare-workflow.outputs.salt-version }}-nightly-repo
          path: artifacts/pkgs/repo/*
          retention-days: 7
          if-no-files-found: error
          archive-name: macos-repo

  build-onedir-repo:
    name: Build Onedir Repository
    environment: nightly
    runs-on:
      - self-hosted
      - linux
      - repo-nightly
    needs:
      - prepare-workflow
      - build-salt-onedir
    steps:
      - uses: actions/checkout@v3

      - name: Setup Python Tools Scripts
        uses: ./.github/actions/setup-python-tools-scripts

      - name: Get Salt Project GitHub Actions Bot Environment
        run: |
          TOKEN=$(curl -sS -f -X PUT "http://169.254.169.254/latest/api/token" -H "X-aws-ec2-metadata-token-ttl-seconds: 30")
          SPB_ENVIRONMENT=$(curl -sS -f -H "X-aws-ec2-metadata-token: $TOKEN" http://169.254.169.254/latest/meta-data/tags/instance/spb:environment)
          echo "SPB_ENVIRONMENT=$SPB_ENVIRONMENT" >> "$GITHUB_ENV"

      - name: Download Linux x86_64 Onedir Archive
        uses: actions/download-artifact@v3
        with:
          name: salt-${{ needs.prepare-workflow.outputs.salt-version }}-onedir-linux-x86_64.tar.xz
          path: artifacts/pkgs/incoming

      - name: Download Linux aarch64 Onedir Archive
        uses: actions/download-artifact@v3
        with:
          name: salt-${{ needs.prepare-workflow.outputs.salt-version }}-onedir-linux-aarch64.tar.xz
          path: artifacts/pkgs/incoming

      - name: Download macOS x86_64 Onedir Archive
        uses: actions/download-artifact@v3
        with:
          name: salt-${{ needs.prepare-workflow.outputs.salt-version }}-onedir-darwin-x86_64.tar.xz
          path: artifacts/pkgs/incoming

      - name: Download Windows amd64 Onedir Archive
        uses: actions/download-artifact@v3
        with:
          name: salt-${{ needs.prepare-workflow.outputs.salt-version }}-onedir-windows-amd64.tar.xz
          path: artifacts/pkgs/incoming

      - name: Download Windows amd64 Onedir Archive(zip)
        uses: actions/download-artifact@v3
        with:
          name: salt-${{ needs.prepare-workflow.outputs.salt-version }}-onedir-windows-amd64.zip
          path: artifacts/pkgs/incoming

      - name: Download Windows x86 Onedir Archive
        uses: actions/download-artifact@v3
        with:
          name: salt-${{ needs.prepare-workflow.outputs.salt-version }}-onedir-windows-x86.tar.xz
          path: artifacts/pkgs/incoming

      - name: Download Windows amd64 Onedir Archive(zip)
        uses: actions/download-artifact@v3
        with:
          name: salt-${{ needs.prepare-workflow.outputs.salt-version }}-onedir-windows-x86.zip
          path: artifacts/pkgs/incoming

      - name: Setup GnuPG
        run: |
          sudo install -d -m 0700 -o "$(id -u)" -g "$(id -g)" /run/gpg
          GNUPGHOME="$(mktemp -d -p /run/gpg)"
          echo "GNUPGHOME=${GNUPGHOME}" >> "$GITHUB_ENV"
          cat <<EOF > "${GNUPGHOME}/gpg.conf"
          batch
          no-tty
          pinentry-mode loopback
          EOF

      - name: Get Secrets
        env:
          SECRETS_KEY: ${{ secrets.SECRETS_KEY }}
        run: |
          SECRETS_KEY_FILE=$(mktemp /tmp/output.XXXXXXXXXX)
          echo "$SECRETS_KEY" > "$SECRETS_KEY_FILE"
          aws --region us-west-2 secretsmanager get-secret-value --secret-id /cmbu-saltstack/signing/repo-signing-keys-sha256-2023 \
            --query SecretString --output text | jq .default_key -r | base64 -d \
            | gpg --passphrase-file "${SECRETS_KEY_FILE}" -d - \
            | gpg --import -
          sync
          aws --region us-west-2 secretsmanager get-secret-value --secret-id /cmbu-saltstack/signing/repo-signing-keys-sha256-2023 \
            --query SecretString --output text| jq .default_passphrase -r | base64 -d \
            | gpg --passphrase-file "${SECRETS_KEY_FILE}" -o "${GNUPGHOME}/passphrase" -d -
          sync
          rm "$SECRETS_KEY_FILE"
          echo "passphrase-file ${GNUPGHOME}/passphrase" >> "${GNUPGHOME}/gpg.conf"

      - name: Create Repository Path
        run: |
          mkdir -p artifacts/pkgs/repo

      - name: Create Repository
        run: |
          tools pkg repo create onedir --key-id=64CBBC8173D76B3F --nightly-build-from=${{ github.ref_name }} \
            --salt-version=${{ needs.prepare-workflow.outputs.salt-version }} \
            --incoming=artifacts/pkgs/incoming --repo-path=artifacts/pkgs/repo

      - name: Upload Repository As An Artifact
        uses: ./.github/actions/upload-artifact
        with:
          name: salt-${{ needs.prepare-workflow.outputs.salt-version }}-nightly-repo
          path: artifacts/pkgs/repo/*
          retention-days: 7
          if-no-files-found: error
          archive-name: onedir-repo

  publish-repositories:
    name: Publish Repositories
    if: ${{ always() && ! failure() && ! cancelled() }}
    runs-on:
      - self-hosted
      - linux
      - repo-nightly
    environment: nightly
    needs:
      - prepare-workflow
      - build-src-repo
      - build-deb-repo
      - build-rpm-repo
      - build-windows-repo
      - build-macos-repo
      - build-onedir-repo
      - windows-2016
      - windows-2019
      - windows-2022
      - macos-12
      - almalinux-8
      - almalinux-9
      - amazonlinux-2
      - archlinux-lts
      - centos-7
      - centosstream-8
      - centosstream-9
      - debian-10
      - debian-11
      - debian-11-arm64
      - fedora-37
      - fedora-38
      - opensuse-15
      - photonos-3
      - photonos-4
      - ubuntu-2004
      - ubuntu-2004-arm64
      - ubuntu-2204
      - ubuntu-2204-arm64

    steps:
      - uses: actions/checkout@v3

      - name: Get Salt Project GitHub Actions Bot Environment
        run: |
          TOKEN=$(curl -sS -f -X PUT "http://169.254.169.254/latest/api/token" -H "X-aws-ec2-metadata-token-ttl-seconds: 30")
          SPB_ENVIRONMENT=$(curl -sS -f -H "X-aws-ec2-metadata-token: $TOKEN" http://169.254.169.254/latest/meta-data/tags/instance/spb:environment)
          echo "SPB_ENVIRONMENT=$SPB_ENVIRONMENT" >> "$GITHUB_ENV"

      - name: Setup Python Tools Scripts
        uses: ./.github/actions/setup-python-tools-scripts

      - name: Download Repository Artifact
        uses: actions/download-artifact@v3
        with:
          name: salt-${{ needs.prepare-workflow.outputs.salt-version }}-nightly-repo
          path: repo/

      - name: Decompress Repository Artifacts
        run: |
          find repo/ -type f -name '*.tar.gz' -print -exec tar xvf {} \;
          find repo/ -type f -name '*.tar.gz' -print -exec rm -f {} \;

      - name: Show Repository
        run: |
          tree -a artifacts/pkgs/repo/

      - name: Upload Repository Contents (nightly)
        env:
          SALT_REPO_DOMAIN_RELEASE: ${{ vars.SALT_REPO_DOMAIN_RELEASE || 'repo.saltproject.io' }}
          SALT_REPO_DOMAIN_STAGING: ${{ vars.SALT_REPO_DOMAIN_STAGING || 'staging.repo.saltproject.io' }}
        run: |
          tools pkg repo publish nightly --salt-version=${{ needs.prepare-workflow.outputs.salt-version }} artifacts/pkgs/repo/

  set-pipeline-exit-status:
    # This step is just so we can make github require this step, to pass checks
    # on a pull request instead of requiring all
    name: Set the ${{ github.workflow }} Pipeline Exit Status
    if: always()
    runs-on: ubuntu-latest
    environment: nightly
    needs:
      - workflow-requirements
      - trigger-branch-nightly-builds
      - prepare-workflow
      - pre-commit
      - lint
      - build-docs
      - build-deps-onedir
      - build-salt-onedir
      - publish-repositories
      - amazonlinux-2-pkg-tests
      - centos-7-pkg-tests
      - centosstream-8-pkg-tests
      - centosstream-9-pkg-tests
      - debian-10-pkg-tests
      - debian-11-pkg-tests
      - debian-11-arm64-pkg-tests
      - photonos-3-pkg-tests
      - photonos-4-pkg-tests
      - ubuntu-2004-pkg-tests
      - ubuntu-2004-arm64-pkg-tests
      - ubuntu-2204-pkg-tests
      - ubuntu-2204-arm64-pkg-tests
      - macos-12-pkg-tests
      - windows-2016-nsis-pkg-tests
      - windows-2016-msi-pkg-tests
      - windows-2019-nsis-pkg-tests
      - windows-2019-msi-pkg-tests
      - windows-2022-nsis-pkg-tests
      - windows-2022-msi-pkg-tests
    steps:
      - name: Get workflow information
        id: get-workflow-info
        uses: technote-space/workflow-conclusion-action@v3

      - name: Notify Slack
        id: slack
        if: always()
        uses: slackapi/slack-github-action@v1.24.0
        with:
          payload: |
            {
              "attachments": [
                {
                  "fallback": "${{ github.workflow }} Workflow build result for the `${{ github.ref_name }}` branch(attempt: ${{ github.run_attempt }}): `${{ steps.get-workflow-info.outputs.conclusion }}`\n${{ github.server_url }}/${{ github.repository }}/actions/runs/${{ github.run_id }}",
                  "color": "${{ steps.get-workflow-info.outputs.conclusion != 'success' && 'ff3d00' || '00e676' }}",
                  "fields": [
                    {
                      "title": "Workflow",
                      "short": true,
                      "value": "${{ github.workflow }}",
                      "type": "mrkdwn"
                    },
                    {
                      "title": "Workflow Run",
                      "short": true,
                      "value": "<${{ github.server_url }}/${{ github.repository }}/actions/runs/${{ github.run_id }}|${{ github.run_id }}>",
                      "type": "mrkdwn"
                    },
                    {
                      "title": "Branch",
                      "short": true,
                      "value": "${{ github.ref_name }}",
                      "type": "mrkdwn"
                    },
                    {
                      "title": "Commit",
                      "short": true,
                      "value": "<${{ github.server_url }}/${{ github.repository }}/commit/${{ github.sha }}|${{ github.sha }}>",
                      "type": "mrkdwn"
                    },
                    {
                      "title": "Attempt",
                      "short": true,
                      "value": "${{ github.run_attempt }}",
                      "type": "mrkdwn"
                    },
                    {
                      "title": "Status",
                      "short": true,
                      "value": "${{ steps.get-workflow-info.outputs.conclusion }}",
                      "type": "mrkdwn"
                    }
                  ],
                  "author_name": "${{ github.event.sender.login }}",
                  "author_link": "${{ github.event.sender.html_url }}",
                  "author_icon": "${{ github.event.sender.avatar_url }}"
                }
              ]
            }
        env:
          SLACK_WEBHOOK_URL: ${{ secrets.SLACK_WEBHOOK_URL }}
          SLACK_WEBHOOK_TYPE: INCOMING_WEBHOOK

      - name: Set Pipeline Exit Status
        shell: bash
        run: |
          if [ "${{ steps.get-workflow-info.outputs.conclusion }}" != "success" ]; then
            exit 1
          else
            exit 0
          fi

      - name: Done
        if: always()
        run:
          echo "All worflows finished"<|MERGE_RESOLUTION|>--- conflicted
+++ resolved
@@ -927,12 +927,7 @@
       arch: amd64
       testrun: ${{ needs.prepare-workflow.outputs.testrun }}
       salt-version: "${{ needs.prepare-workflow.outputs.salt-version }}"
-<<<<<<< HEAD
-      cache-prefix: ${{ needs.prepare-workflow.outputs.cache-seed }}|3.11.3
-      pull-labels: ${{ needs.prepare-workflow.outputs.pull-labels }}
-=======
-      cache-prefix: ${{ needs.prepare-workflow.outputs.cache-seed }}|3.10.11
->>>>>>> 6c772d4d
+      cache-prefix: ${{ needs.prepare-workflow.outputs.cache-seed }}|3.11.3
       skip-code-coverage: false
       skip-junit-reports: false
 
@@ -950,12 +945,7 @@
       arch: amd64
       testrun: ${{ needs.prepare-workflow.outputs.testrun }}
       salt-version: "${{ needs.prepare-workflow.outputs.salt-version }}"
-<<<<<<< HEAD
-      cache-prefix: ${{ needs.prepare-workflow.outputs.cache-seed }}|3.11.3
-      pull-labels: ${{ needs.prepare-workflow.outputs.pull-labels }}
-=======
-      cache-prefix: ${{ needs.prepare-workflow.outputs.cache-seed }}|3.10.11
->>>>>>> 6c772d4d
+      cache-prefix: ${{ needs.prepare-workflow.outputs.cache-seed }}|3.11.3
       skip-code-coverage: false
       skip-junit-reports: false
 
@@ -973,12 +963,7 @@
       arch: amd64
       testrun: ${{ needs.prepare-workflow.outputs.testrun }}
       salt-version: "${{ needs.prepare-workflow.outputs.salt-version }}"
-<<<<<<< HEAD
-      cache-prefix: ${{ needs.prepare-workflow.outputs.cache-seed }}|3.11.3
-      pull-labels: ${{ needs.prepare-workflow.outputs.pull-labels }}
-=======
-      cache-prefix: ${{ needs.prepare-workflow.outputs.cache-seed }}|3.10.11
->>>>>>> 6c772d4d
+      cache-prefix: ${{ needs.prepare-workflow.outputs.cache-seed }}|3.11.3
       skip-code-coverage: false
       skip-junit-reports: false
 
@@ -996,12 +981,7 @@
       arch: x86_64
       testrun: ${{ needs.prepare-workflow.outputs.testrun }}
       salt-version: "${{ needs.prepare-workflow.outputs.salt-version }}"
-<<<<<<< HEAD
-      cache-prefix: ${{ needs.prepare-workflow.outputs.cache-seed }}|3.11.3
-      pull-labels: ${{ needs.prepare-workflow.outputs.pull-labels }}
-=======
-      cache-prefix: ${{ needs.prepare-workflow.outputs.cache-seed }}|3.10.11
->>>>>>> 6c772d4d
+      cache-prefix: ${{ needs.prepare-workflow.outputs.cache-seed }}|3.11.3
       skip-code-coverage: false
       skip-junit-reports: false
 
@@ -1019,12 +999,7 @@
       arch: x86_64
       testrun: ${{ needs.prepare-workflow.outputs.testrun }}
       salt-version: "${{ needs.prepare-workflow.outputs.salt-version }}"
-<<<<<<< HEAD
-      cache-prefix: ${{ needs.prepare-workflow.outputs.cache-seed }}|3.11.3
-      pull-labels: ${{ needs.prepare-workflow.outputs.pull-labels }}
-=======
-      cache-prefix: ${{ needs.prepare-workflow.outputs.cache-seed }}|3.10.11
->>>>>>> 6c772d4d
+      cache-prefix: ${{ needs.prepare-workflow.outputs.cache-seed }}|3.11.3
       skip-code-coverage: false
       skip-junit-reports: false
 
@@ -1042,12 +1017,7 @@
       arch: x86_64
       testrun: ${{ needs.prepare-workflow.outputs.testrun }}
       salt-version: "${{ needs.prepare-workflow.outputs.salt-version }}"
-<<<<<<< HEAD
-      cache-prefix: ${{ needs.prepare-workflow.outputs.cache-seed }}|3.11.3
-      pull-labels: ${{ needs.prepare-workflow.outputs.pull-labels }}
-=======
-      cache-prefix: ${{ needs.prepare-workflow.outputs.cache-seed }}|3.10.11
->>>>>>> 6c772d4d
+      cache-prefix: ${{ needs.prepare-workflow.outputs.cache-seed }}|3.11.3
       skip-code-coverage: false
       skip-junit-reports: false
 
@@ -1065,12 +1035,7 @@
       arch: x86_64
       testrun: ${{ needs.prepare-workflow.outputs.testrun }}
       salt-version: "${{ needs.prepare-workflow.outputs.salt-version }}"
-<<<<<<< HEAD
-      cache-prefix: ${{ needs.prepare-workflow.outputs.cache-seed }}|3.11.3
-      pull-labels: ${{ needs.prepare-workflow.outputs.pull-labels }}
-=======
-      cache-prefix: ${{ needs.prepare-workflow.outputs.cache-seed }}|3.10.11
->>>>>>> 6c772d4d
+      cache-prefix: ${{ needs.prepare-workflow.outputs.cache-seed }}|3.11.3
       skip-code-coverage: false
       skip-junit-reports: false
 
@@ -1088,12 +1053,7 @@
       arch: x86_64
       testrun: ${{ needs.prepare-workflow.outputs.testrun }}
       salt-version: "${{ needs.prepare-workflow.outputs.salt-version }}"
-<<<<<<< HEAD
-      cache-prefix: ${{ needs.prepare-workflow.outputs.cache-seed }}|3.11.3
-      pull-labels: ${{ needs.prepare-workflow.outputs.pull-labels }}
-=======
-      cache-prefix: ${{ needs.prepare-workflow.outputs.cache-seed }}|3.10.11
->>>>>>> 6c772d4d
+      cache-prefix: ${{ needs.prepare-workflow.outputs.cache-seed }}|3.11.3
       skip-code-coverage: false
       skip-junit-reports: false
 
@@ -1111,12 +1071,7 @@
       arch: x86_64
       testrun: ${{ needs.prepare-workflow.outputs.testrun }}
       salt-version: "${{ needs.prepare-workflow.outputs.salt-version }}"
-<<<<<<< HEAD
-      cache-prefix: ${{ needs.prepare-workflow.outputs.cache-seed }}|3.11.3
-      pull-labels: ${{ needs.prepare-workflow.outputs.pull-labels }}
-=======
-      cache-prefix: ${{ needs.prepare-workflow.outputs.cache-seed }}|3.10.11
->>>>>>> 6c772d4d
+      cache-prefix: ${{ needs.prepare-workflow.outputs.cache-seed }}|3.11.3
       skip-code-coverage: false
       skip-junit-reports: false
 
@@ -1134,12 +1089,7 @@
       arch: x86_64
       testrun: ${{ needs.prepare-workflow.outputs.testrun }}
       salt-version: "${{ needs.prepare-workflow.outputs.salt-version }}"
-<<<<<<< HEAD
-      cache-prefix: ${{ needs.prepare-workflow.outputs.cache-seed }}|3.11.3
-      pull-labels: ${{ needs.prepare-workflow.outputs.pull-labels }}
-=======
-      cache-prefix: ${{ needs.prepare-workflow.outputs.cache-seed }}|3.10.11
->>>>>>> 6c772d4d
+      cache-prefix: ${{ needs.prepare-workflow.outputs.cache-seed }}|3.11.3
       skip-code-coverage: false
       skip-junit-reports: false
 
@@ -1157,12 +1107,7 @@
       arch: x86_64
       testrun: ${{ needs.prepare-workflow.outputs.testrun }}
       salt-version: "${{ needs.prepare-workflow.outputs.salt-version }}"
-<<<<<<< HEAD
-      cache-prefix: ${{ needs.prepare-workflow.outputs.cache-seed }}|3.11.3
-      pull-labels: ${{ needs.prepare-workflow.outputs.pull-labels }}
-=======
-      cache-prefix: ${{ needs.prepare-workflow.outputs.cache-seed }}|3.10.11
->>>>>>> 6c772d4d
+      cache-prefix: ${{ needs.prepare-workflow.outputs.cache-seed }}|3.11.3
       skip-code-coverage: false
       skip-junit-reports: false
 
@@ -1180,12 +1125,7 @@
       arch: x86_64
       testrun: ${{ needs.prepare-workflow.outputs.testrun }}
       salt-version: "${{ needs.prepare-workflow.outputs.salt-version }}"
-<<<<<<< HEAD
-      cache-prefix: ${{ needs.prepare-workflow.outputs.cache-seed }}|3.11.3
-      pull-labels: ${{ needs.prepare-workflow.outputs.pull-labels }}
-=======
-      cache-prefix: ${{ needs.prepare-workflow.outputs.cache-seed }}|3.10.11
->>>>>>> 6c772d4d
+      cache-prefix: ${{ needs.prepare-workflow.outputs.cache-seed }}|3.11.3
       skip-code-coverage: false
       skip-junit-reports: false
 
@@ -1203,12 +1143,7 @@
       arch: x86_64
       testrun: ${{ needs.prepare-workflow.outputs.testrun }}
       salt-version: "${{ needs.prepare-workflow.outputs.salt-version }}"
-<<<<<<< HEAD
-      cache-prefix: ${{ needs.prepare-workflow.outputs.cache-seed }}|3.11.3
-      pull-labels: ${{ needs.prepare-workflow.outputs.pull-labels }}
-=======
-      cache-prefix: ${{ needs.prepare-workflow.outputs.cache-seed }}|3.10.11
->>>>>>> 6c772d4d
+      cache-prefix: ${{ needs.prepare-workflow.outputs.cache-seed }}|3.11.3
       skip-code-coverage: false
       skip-junit-reports: false
 
@@ -1226,12 +1161,7 @@
       arch: aarch64
       testrun: ${{ needs.prepare-workflow.outputs.testrun }}
       salt-version: "${{ needs.prepare-workflow.outputs.salt-version }}"
-<<<<<<< HEAD
-      cache-prefix: ${{ needs.prepare-workflow.outputs.cache-seed }}|3.11.3
-      pull-labels: ${{ needs.prepare-workflow.outputs.pull-labels }}
-=======
-      cache-prefix: ${{ needs.prepare-workflow.outputs.cache-seed }}|3.10.11
->>>>>>> 6c772d4d
+      cache-prefix: ${{ needs.prepare-workflow.outputs.cache-seed }}|3.11.3
       skip-code-coverage: false
       skip-junit-reports: false
 
@@ -1249,12 +1179,7 @@
       arch: x86_64
       testrun: ${{ needs.prepare-workflow.outputs.testrun }}
       salt-version: "${{ needs.prepare-workflow.outputs.salt-version }}"
-<<<<<<< HEAD
-      cache-prefix: ${{ needs.prepare-workflow.outputs.cache-seed }}|3.11.3
-      pull-labels: ${{ needs.prepare-workflow.outputs.pull-labels }}
-=======
-      cache-prefix: ${{ needs.prepare-workflow.outputs.cache-seed }}|3.10.11
->>>>>>> 6c772d4d
+      cache-prefix: ${{ needs.prepare-workflow.outputs.cache-seed }}|3.11.3
       skip-code-coverage: false
       skip-junit-reports: false
 
@@ -1272,12 +1197,7 @@
       arch: x86_64
       testrun: ${{ needs.prepare-workflow.outputs.testrun }}
       salt-version: "${{ needs.prepare-workflow.outputs.salt-version }}"
-<<<<<<< HEAD
-      cache-prefix: ${{ needs.prepare-workflow.outputs.cache-seed }}|3.11.3
-      pull-labels: ${{ needs.prepare-workflow.outputs.pull-labels }}
-=======
-      cache-prefix: ${{ needs.prepare-workflow.outputs.cache-seed }}|3.10.11
->>>>>>> 6c772d4d
+      cache-prefix: ${{ needs.prepare-workflow.outputs.cache-seed }}|3.11.3
       skip-code-coverage: false
       skip-junit-reports: false
 
@@ -1295,12 +1215,7 @@
       arch: x86_64
       testrun: ${{ needs.prepare-workflow.outputs.testrun }}
       salt-version: "${{ needs.prepare-workflow.outputs.salt-version }}"
-<<<<<<< HEAD
-      cache-prefix: ${{ needs.prepare-workflow.outputs.cache-seed }}|3.11.3
-      pull-labels: ${{ needs.prepare-workflow.outputs.pull-labels }}
-=======
-      cache-prefix: ${{ needs.prepare-workflow.outputs.cache-seed }}|3.10.11
->>>>>>> 6c772d4d
+      cache-prefix: ${{ needs.prepare-workflow.outputs.cache-seed }}|3.11.3
       skip-code-coverage: false
       skip-junit-reports: false
 
@@ -1318,12 +1233,7 @@
       arch: x86_64
       testrun: ${{ needs.prepare-workflow.outputs.testrun }}
       salt-version: "${{ needs.prepare-workflow.outputs.salt-version }}"
-<<<<<<< HEAD
-      cache-prefix: ${{ needs.prepare-workflow.outputs.cache-seed }}|3.11.3
-      pull-labels: ${{ needs.prepare-workflow.outputs.pull-labels }}
-=======
-      cache-prefix: ${{ needs.prepare-workflow.outputs.cache-seed }}|3.10.11
->>>>>>> 6c772d4d
+      cache-prefix: ${{ needs.prepare-workflow.outputs.cache-seed }}|3.11.3
       skip-code-coverage: false
       skip-junit-reports: false
 
@@ -1341,12 +1251,7 @@
       arch: x86_64
       testrun: ${{ needs.prepare-workflow.outputs.testrun }}
       salt-version: "${{ needs.prepare-workflow.outputs.salt-version }}"
-<<<<<<< HEAD
-      cache-prefix: ${{ needs.prepare-workflow.outputs.cache-seed }}|3.11.3
-      pull-labels: ${{ needs.prepare-workflow.outputs.pull-labels }}
-=======
-      cache-prefix: ${{ needs.prepare-workflow.outputs.cache-seed }}|3.10.11
->>>>>>> 6c772d4d
+      cache-prefix: ${{ needs.prepare-workflow.outputs.cache-seed }}|3.11.3
       skip-code-coverage: false
       skip-junit-reports: false
 
@@ -1364,12 +1269,7 @@
       arch: x86_64
       testrun: ${{ needs.prepare-workflow.outputs.testrun }}
       salt-version: "${{ needs.prepare-workflow.outputs.salt-version }}"
-<<<<<<< HEAD
-      cache-prefix: ${{ needs.prepare-workflow.outputs.cache-seed }}|3.11.3
-      pull-labels: ${{ needs.prepare-workflow.outputs.pull-labels }}
-=======
-      cache-prefix: ${{ needs.prepare-workflow.outputs.cache-seed }}|3.10.11
->>>>>>> 6c772d4d
+      cache-prefix: ${{ needs.prepare-workflow.outputs.cache-seed }}|3.11.3
       skip-code-coverage: false
       skip-junit-reports: false
 
@@ -1387,12 +1287,7 @@
       arch: aarch64
       testrun: ${{ needs.prepare-workflow.outputs.testrun }}
       salt-version: "${{ needs.prepare-workflow.outputs.salt-version }}"
-<<<<<<< HEAD
-      cache-prefix: ${{ needs.prepare-workflow.outputs.cache-seed }}|3.11.3
-      pull-labels: ${{ needs.prepare-workflow.outputs.pull-labels }}
-=======
-      cache-prefix: ${{ needs.prepare-workflow.outputs.cache-seed }}|3.10.11
->>>>>>> 6c772d4d
+      cache-prefix: ${{ needs.prepare-workflow.outputs.cache-seed }}|3.11.3
       skip-code-coverage: false
       skip-junit-reports: false
 
@@ -1410,12 +1305,7 @@
       arch: x86_64
       testrun: ${{ needs.prepare-workflow.outputs.testrun }}
       salt-version: "${{ needs.prepare-workflow.outputs.salt-version }}"
-<<<<<<< HEAD
-      cache-prefix: ${{ needs.prepare-workflow.outputs.cache-seed }}|3.11.3
-      pull-labels: ${{ needs.prepare-workflow.outputs.pull-labels }}
-=======
-      cache-prefix: ${{ needs.prepare-workflow.outputs.cache-seed }}|3.10.11
->>>>>>> 6c772d4d
+      cache-prefix: ${{ needs.prepare-workflow.outputs.cache-seed }}|3.11.3
       skip-code-coverage: false
       skip-junit-reports: false
 
@@ -1433,12 +1323,7 @@
       arch: aarch64
       testrun: ${{ needs.prepare-workflow.outputs.testrun }}
       salt-version: "${{ needs.prepare-workflow.outputs.salt-version }}"
-<<<<<<< HEAD
-      cache-prefix: ${{ needs.prepare-workflow.outputs.cache-seed }}|3.11.3
-      pull-labels: ${{ needs.prepare-workflow.outputs.pull-labels }}
-=======
-      cache-prefix: ${{ needs.prepare-workflow.outputs.cache-seed }}|3.10.11
->>>>>>> 6c772d4d
+      cache-prefix: ${{ needs.prepare-workflow.outputs.cache-seed }}|3.11.3
       skip-code-coverage: false
       skip-junit-reports: false
 
