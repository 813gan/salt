--- conflicted
+++ resolved
@@ -152,11 +152,7 @@
         if: steps.nox-dependencies-cache.outputs.cache-hit != 'true'
         run: |
           TOKEN=$(curl -sS -f -X PUT "http://169.254.169.254/latest/api/token" -H "X-aws-ec2-metadata-token-ttl-seconds: 30")
-<<<<<<< HEAD
-          SPB_ENVIRONMENT=$(curl -sS -f -H "X-aws-ec2-metadata-token: $TOKEN" -v http://169.254.169.254/latest/meta-data/tags/instance/spb:environment)
-=======
           SPB_ENVIRONMENT=$(curl -sS -f -H "X-aws-ec2-metadata-token: $TOKEN" http://169.254.169.254/latest/meta-data/tags/instance/spb:environment)
->>>>>>> 39c5668b
           echo "SPB_ENVIRONMENT=$SPB_ENVIRONMENT" >> "$GITHUB_ENV"
 
       - name: Start VM
@@ -272,11 +268,7 @@
       - name: Get Salt Project GitHub Actions Bot Environment
         run: |
           TOKEN=$(curl -sS -f -X PUT "http://169.254.169.254/latest/api/token" -H "X-aws-ec2-metadata-token-ttl-seconds: 30")
-<<<<<<< HEAD
-          SPB_ENVIRONMENT=$(curl -sS -f -H "X-aws-ec2-metadata-token: $TOKEN" -v http://169.254.169.254/latest/meta-data/tags/instance/spb:environment)
-=======
           SPB_ENVIRONMENT=$(curl -sS -f -H "X-aws-ec2-metadata-token: $TOKEN" http://169.254.169.254/latest/meta-data/tags/instance/spb:environment)
->>>>>>> 39c5668b
           echo "SPB_ENVIRONMENT=$SPB_ENVIRONMENT" >> "$GITHUB_ENV"
 
       - name: Start VM
