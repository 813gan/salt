---
name: setup-relenv
description: Setup Relenv
inputs:
  platform:
    required: true
    type: string
    description: The platform to build
  arch:
    required: true
    type: string
    description: The platform arch to build
  python-version:
    required: true
    type: string
    description: The version of python to build
  cache-seed:
    required: true
    type: string
    description: Seed used to invalidate caches
  version:
    required: false
    type: string
    description: The version of relenv to use
<<<<<<< HEAD
    default: 0.10.0
=======
    default: 0.10.1
>>>>>>> 7956ca82

outputs:
  version:
    value: ${{ inputs.version }}


env:
  PIP_INDEX_URL: https://pypi-proxy.saltstack.net/root/local/+simple/
  PIP_EXTRA_INDEX_URL: https://pypi.org/simple


runs:
  using: composite

  steps:

    - name: Install Relenv
      shell: bash
      run: |
        python3 -m pip install relenv==${{ inputs.version }}

    - name: Cache Relenv Data Directory
      uses: actions/cache@v3
      with:
        path: ${{ github.workspace }}/.relenv
        key: ${{ inputs.cache-seed }}|relenv|${{ inputs.version }}|${{ inputs.python-version }}|${{ inputs.platform }}|${{ inputs.arch }}

    - name: Fetch Toolchain
      if: ${{ inputs.platform == 'linux' }}
      shell: bash
      env:
        RELENV_FETCH_VERSION: "${{ inputs.version }}"
      run: |
        python3 -m relenv toolchain fetch --arch=${{ inputs.arch }}

    - name: Fetch Native Python Build
      shell: bash
      env:
        RELENV_FETCH_VERSION: "${{ inputs.version }}"
      run: |
        python3 -m relenv fetch --arch=${{ inputs.arch }} --python=${{ inputs.python-version }}<|MERGE_RESOLUTION|>--- conflicted
+++ resolved
@@ -22,11 +22,7 @@
     required: false
     type: string
     description: The version of relenv to use
-<<<<<<< HEAD
-    default: 0.10.0
-=======
     default: 0.10.1
->>>>>>> 7956ca82
 
 outputs:
   version:
